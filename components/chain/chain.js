import React, { useState, useEffect, useMemo } from "react";
<<<<<<< HEAD
import { Typography, Paper, Button, Tooltip } from "@material-ui/core";
import { useRouter } from "next/router";
import classes from "./chain.module.css";
import stores from "../../stores/index.js";
import { getProvider, toK } from "../../utils";
import { ERROR, TRY_CONNECT_WALLET, ACCOUNT_CONFIGURED } from "../../stores/constants";
import Image from "next/image";
import MoreHorizIcon from "@material-ui/icons/MoreHoriz";
import Popover from "@material-ui/core/Popover";
=======
import { Typography, Paper, Grid, Button, Tooltip } from "@material-ui/core";
import Skeleton from "@material-ui/lab/Skeleton";
import { useRouter } from "next/router";
import Web3 from "web3";

import classes from "./chain.module.css";

import stores from "../../stores/index.js";
import { getProvider } from "../../utils";

import { ERROR, CONNECT_WALLET, TRY_CONNECT_WALLET, ACCOUNT_CONFIGURED } from "../../stores/constants";
import Image from "next/image";
>>>>>>> ea313b47

export default function Chain({ chain }) {
  const router = useRouter();

  const [account, setAccount] = useState(null);

  useEffect(() => {
    const accountConfigure = () => {
      const accountStore = stores.accountStore.getStore("account");
      setAccount(accountStore);
    };

    stores.emitter.on(ACCOUNT_CONFIGURED, accountConfigure);

    const accountStore = stores.accountStore.getStore("account");
    setAccount(accountStore);

    return () => {
      stores.emitter.removeListener(ACCOUNT_CONFIGURED, accountConfigure);
    };
  }, []);

  const toHex = (num) => {
    return "0x" + num.toString(16);
  };

  const addToNetwork = () => {
    if (!(account && account.address)) {
      stores.dispatcher.dispatch({ type: TRY_CONNECT_WALLET });
      return;
    }

    const params = {
      chainId: toHex(chain.chainId), // A 0x-prefixed hexadecimal string
      chainName: chain.name,
      nativeCurrency: {
        name: chain.nativeCurrency.name,
        symbol: chain.nativeCurrency.symbol, // 2-6 characters long
        decimals: chain.nativeCurrency.decimals,
      },
      rpcUrls: chain.rpc,
      blockExplorerUrls: [
        chain.explorers && chain.explorers.length > 0 && chain.explorers[0].url
          ? chain.explorers[0].url
          : chain.infoURL,
      ],
    };

    window.web3.eth.getAccounts((error, accounts) => {
      window.ethereum
        .request({
          method: "wallet_addEthereumChain",
          params: [params, accounts[0]],
        })
        .then((result) => {
          console.log(result);
        })
        .catch((error) => {
          stores.emitter.emit(ERROR, error.message ? error.message : error);
          console.log(error);
        });
    });
  };

  const renderProviderText = () => {
    if (account && account.address) {
      const providerTextList = {
        Metamask: "Add to Metamask",
        imToken: "Add to imToken",
        Wallet: "Add to Wallet",
      };
      return providerTextList[getProvider()];
    } else {
      return "Connect wallet";
    }
  };

<<<<<<< HEAD
  const [anchorEl, setAnchorEl] = React.useState(null);

  const handleClick = (event) => {
    setAnchorEl(event.currentTarget);
  };

  const handleClose = () => {
    setAnchorEl(null);
  };

  const open = Boolean(anchorEl);
  const id = open ? "simple-popover" : undefined;

=======
  const icon = useMemo(() => {
    return chain.chainSlug ? `https://defillama.com/chain-icons/rsz_${chain.chainSlug}.jpg` : "/unknown-logo.png";
  }, [chain]);

>>>>>>> ea313b47
  if (!chain) {
    return <div></div>;
  }

  return (
    <Paper elevation={1} className={classes.chainContainer} key={chain.chainId}>
      <div className={classes.chainNameContainer}>
<<<<<<< HEAD
        <img
          src="/connectors/icn-asd.svg"
=======
        <Image
          src={icon}
>>>>>>> ea313b47
          onError={(e) => {
            e.target.onerror = null;
            e.target.src = "/chains/unknown-logo.png";
          }}
          width={28}
          height={28}
          className={classes.avatar}
        />
<<<<<<< HEAD
        <Tooltip title={chain.name}>
          <Typography variant="h3" className={classes.name} noWrap>
=======

        <Tooltip title={chain.name}>
          <Typography variant="h3" className={classes.name} noWrap style={{ marginLeft: "24px" }}>
>>>>>>> ea313b47
            <a href={chain.infoURL} target="_blank" rel="noreferrer">
              {chain.name}
            </a>
          </Typography>
        </Tooltip>
      </div>
      <div className={classes.chainInfoContainer}>
        <div className={classes.dataPoint}>
          <Typography variant="subtitle1" color="textSecondary" className={classes.dataPointHeader}>
            ChainID
          </Typography>
          <Typography variant="h5">{chain.chainId}</Typography>
        </div>
        <div className={classes.dataPoint}>
          <Typography variant="subtitle1" color="textSecondary" className={classes.dataPointHeader}>
            Currency
          </Typography>
          <Typography variant="h5">{chain.nativeCurrency ? chain.nativeCurrency.symbol : "none"}</Typography>
        </div>
      </div>
      <div className={classes.addButton}>
        <Button variant="outlined" color="primary" onClick={addToNetwork}>
          {renderProviderText()}
        </Button>
        {chain.tvl && (
          <>
            <Button aria-label="Show chain info" aria-describedby={id} onClick={handleClick}>
              <MoreHorizIcon />
            </Button>
            <Popover
              id={id}
              open={open}
              anchorEl={anchorEl}
              onClose={handleClose}
              anchorOrigin={{
                vertical: "bottom",
                horizontal: "center",
              }}
              transformOrigin={{
                vertical: "top",
                horizontal: "center",
              }}
            >
              <Typography className={classes.popover}>{`TVL : $${toK(chain.tvl)}`}</Typography>
            </Popover>
          </>
        )}
      </div>
    </Paper>
  );
}<|MERGE_RESOLUTION|>--- conflicted
+++ resolved
@@ -1,15 +1,4 @@
 import React, { useState, useEffect, useMemo } from "react";
-<<<<<<< HEAD
-import { Typography, Paper, Button, Tooltip } from "@material-ui/core";
-import { useRouter } from "next/router";
-import classes from "./chain.module.css";
-import stores from "../../stores/index.js";
-import { getProvider, toK } from "../../utils";
-import { ERROR, TRY_CONNECT_WALLET, ACCOUNT_CONFIGURED } from "../../stores/constants";
-import Image from "next/image";
-import MoreHorizIcon from "@material-ui/icons/MoreHoriz";
-import Popover from "@material-ui/core/Popover";
-=======
 import { Typography, Paper, Grid, Button, Tooltip } from "@material-ui/core";
 import Skeleton from "@material-ui/lab/Skeleton";
 import { useRouter } from "next/router";
@@ -22,7 +11,6 @@
 
 import { ERROR, CONNECT_WALLET, TRY_CONNECT_WALLET, ACCOUNT_CONFIGURED } from "../../stores/constants";
 import Image from "next/image";
->>>>>>> ea313b47
 
 export default function Chain({ chain }) {
   const router = useRouter();
@@ -100,26 +88,10 @@
     }
   };
 
-<<<<<<< HEAD
-  const [anchorEl, setAnchorEl] = React.useState(null);
-
-  const handleClick = (event) => {
-    setAnchorEl(event.currentTarget);
-  };
-
-  const handleClose = () => {
-    setAnchorEl(null);
-  };
-
-  const open = Boolean(anchorEl);
-  const id = open ? "simple-popover" : undefined;
-
-=======
   const icon = useMemo(() => {
     return chain.chainSlug ? `https://defillama.com/chain-icons/rsz_${chain.chainSlug}.jpg` : "/unknown-logo.png";
   }, [chain]);
 
->>>>>>> ea313b47
   if (!chain) {
     return <div></div>;
   }
@@ -127,13 +99,8 @@
   return (
     <Paper elevation={1} className={classes.chainContainer} key={chain.chainId}>
       <div className={classes.chainNameContainer}>
-<<<<<<< HEAD
-        <img
-          src="/connectors/icn-asd.svg"
-=======
         <Image
           src={icon}
->>>>>>> ea313b47
           onError={(e) => {
             e.target.onerror = null;
             e.target.src = "/chains/unknown-logo.png";
@@ -142,14 +109,9 @@
           height={28}
           className={classes.avatar}
         />
-<<<<<<< HEAD
-        <Tooltip title={chain.name}>
-          <Typography variant="h3" className={classes.name} noWrap>
-=======
 
         <Tooltip title={chain.name}>
           <Typography variant="h3" className={classes.name} noWrap style={{ marginLeft: "24px" }}>
->>>>>>> ea313b47
             <a href={chain.infoURL} target="_blank" rel="noreferrer">
               {chain.name}
             </a>
