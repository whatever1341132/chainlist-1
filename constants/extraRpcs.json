{
    "1": {
        "rpcs": [
            "https://api.mycryptoapi.com/eth",
            "https://rpc.flashbots.net/",
            "https://eth-mainnet.gateway.pokt.network/v1/5f3453978e354ab992c4da79",
            "https://cloudflare-eth.com/",
            "https://mainnet-nethermind.blockscout.com/",
            "https://nodes.mewapi.io/rpc/eth",
            "https://main-rpc.linkpool.io/",
            "https://mainnet.eth.cloud.ava.do/",
            "https://ethereumnodelight.app.runonflux.io",
            "https://rpc.ankr.com/eth",
            "https://eth-rpc.gateway.pokt.network",
            "https://main-light.eth.linkpool.io",
            "https://eth-mainnet.public.blastapi.io",
            "http://18.211.207.34:8545",
            "https://eth-mainnet.nodereal.io/v1/1659dfb40aa24bbb8153a677b98064d7",
            "https://api.bitstack.com/v1/wNFxbiJyQsSeLrX8RRCHi7NpRxrlErZk/DjShIqLishPCTB9HiMkPHXjUM9CNM9Na/ETH/mainnet",
            "https://eth-mainnet.unifra.io/v1/d157f0245608423091f5b4b9c8e2103e",
            "https://1rpc.io/eth",
            "https://eth-mainnet.rpcfast.com",
            "https://eth-mainnet.rpcfast.com?api_key=xbhWBI1Wkguk8SNMu1bvvLurPGLXmgwYeC4S6g2H7WdwFigZSmPWVZRxrskEQwIf",
            "https://api.securerpc.com/v1"
        ]
    },
    "2": {
        "rpcs": [
            "https://node.eggs.cool",
            "https://node.expanse.tech"
        ]
    },
    "80001": {
        "rpcs": [
            "https://rpc.ankr.com/polygon_mumbai",
            "https://rpc-mumbai.maticvigil.com",
            "https://polygontestapi.terminet.io/rpc",
            "https://polygon-testnet.public.blastapi.io"
        ]
    },
    "4": {
        "rpcs": [
            "https://rpc.ankr.com/eth_rinkeby",
            "https://rinkeby.infura.io/v3/9aa3d95b3bc440fa88ea12eaa4456161"
        ]
    },
    "5": {
        "rpcs": [
            "https://rpc.ankr.com/eth_goerli",
            "https://goerli.infura.io/v3/9aa3d95b3bc440fa88ea12eaa4456161",
            "https://eth-goerli.public.blastapi.io"
        ]
    },
    "3": {
        "rpcs": [
            "https://rpc.ankr.com/eth_ropsten",
            "https://ropsten.infura.io/v3/9aa3d95b3bc440fa88ea12eaa4456161"
        ]
    },
    "4002": {
        "rpcs": [
            "https://rpc.ankr.com/fantom_testnet",
            "https://rpc.testnet.fantom.network/",
            "https://fantom-testnet.public.blastapi.io"
        ]
    },
    "43113": {
        "rpcs": [
            "https://rpc.ankr.com/avalanche_fuji",
            "https://rpc.ankr.com/avalanche_fuji-c",
            "https://api.avax-test.network/ext/bc/C/rpc",
            "https://avalanchetestapi.terminet.io/ext/bc/C/rpc",
            "https://ava-testnet.public.blastapi.io/ext/bc/C/rpc"
        ]
    },
    "11155111":{
        "rpcs":[
            "https://nunki.htznr.fault.dev/rpc" 
        ]
    },
    "56": {
        "rpcs": [
            "https://bsc-dataseed.binance.org/",
            "https://bsc-dataseed1.defibit.io/",
            "https://bsc-dataseed1.ninicoin.io/",
            "https://bsc-dataseed2.defibit.io/",
            "https://bsc-dataseed3.defibit.io/",
            "https://bsc-dataseed4.defibit.io/",
            "https://bsc-dataseed2.ninicoin.io/",
            "https://bsc-dataseed3.ninicoin.io/",
            "https://bsc-dataseed4.ninicoin.io/",
            "https://bsc-dataseed1.binance.org/",
            "https://bsc-dataseed2.binance.org/",
            "https://bsc-dataseed3.binance.org/",
            "https://bsc-dataseed4.binance.org/",
            "https://bsc-mainnet.nodereal.io/v1/64a9df0874fb4a93b9d0a3849de012d3",
            "https://rpc.ankr.com/bsc",
            "https://bscrpc.com",
            "https://bsc.mytokenpocket.vip",
            "https://binance.nodereal.io",
            "https://rpc-bsc.bnb48.club",
            "https://bscapi.terminet.io/rpc",
            "https://1rpc.io/bnb",
            "https://bsc-mainnet.rpcfast.com",
            "https://bsc-mainnet.rpcfast.com?api_key=S3X5aFCCW9MobqVatVZX93fMtWCzff0MfRj9pvjGKSiX5Nas7hz33HwwlrT5tXRM"
        ]
    },
    "97": {
        "rpcs": [
            "https://bsctestapi.terminet.io/rpc"
        ]
    },
    "900000": {
        "rpcs": [
            "https://api.posichain.org",
            "https://api.s0.posichain.org"
        ]
    },
    "43114": {
        "rpcs": [
            "https://api.avax.network/ext/bc/C/rpc",
            "https://rpc.ankr.com/avalanche",
            "https://ava-mainnet.public.blastapi.io/ext/bc/C/rpc",
            "https://avalancheapi.terminet.io/ext/bc/C/rpc",
            "https://1rpc.io/avax/c"
        ]
    },
    "250": {
        "rpcs": [
            "https://fantom-mainnet.gateway.pokt.network/v1/lb/62759259ea1b320039c9e7ac",
            "https://rpc.ftm.tools/",
            "https://rpc.ankr.com/fantom",
            "https://rpc.fantom.network",
            "https://rpc2.fantom.network",
            "https://rpc3.fantom.network",
            "https://rpcapi.fantom.network",
            "https://fantom-mainnet.public.blastapi.io"
        ]
    },
    "137": {
        "rpcs": [
            "https://polygon-rpc.com",
            "https://rpc-mainnet.matic.network",
            "https://rpc-mainnet.maticvigil.com",
            "https://rpc-mainnet.matic.quiknode.pro",
            "https://matic-mainnet.chainstacklabs.com",
            "https://matic-mainnet-full-rpc.bwarelabs.com",
            "https://matic-mainnet-archive-rpc.bwarelabs.com",
            "https://poly-rpc.gateway.pokt.network/",
            "https://rpc.ankr.com/polygon",
            "https://rpc-mainnet.maticvigil.com/",
            "https://polygon-mainnet.public.blastapi.io",
            "https://polygonapi.terminet.io/rpc",
            "https://1rpc.io/matic",
            "https://polygon-mainnet.rpcfast.com",
            "https://polygon-mainnet.rpcfast.com?api_key=eQhI7SkwYXeQJyOLWrKNvpRnW9fTNoqkX0CErPfEsZjBBtYmn2e2uLKZtQkHkZdT",
            "https://polygon-bor.publicnode.com",
            "https://matic.slingshot.finance"
        ]
    },
    "25": {
        "rpcs": [
            "https://cronos-rpc.heavenswail.one/",
            "https://evm.cronos.org",
            "https://cronosrpc-1.xstaking.sg/",
            "https://cronos-rpc.elk.finance/"
        ]
    },
    "338": {
        "rpcs": [
            "https://evm-t3.cronos.org/"
        ]
    },
    "42161": {
        "rpcs": [
            "https://arb1.arbitrum.io/rpc",
            "https://rpc.ankr.com/arbitrum",
            "https://1rpc.io/arb",
            "https://arbitrum-mainnet.infura.io/v3/${INFURA_API_KEY}",
            "https://arb-mainnet.g.alchemy.com/v2/${ALCHEMY_API_KEY}"
        ]
    },
    "42170": {
        "rpcs": [
            "https://nova.arbitrum.io/rpc"
        ]
    },
    "8217": {
        "rpcs": [
            "https://public-node-api.klaytnapi.com/v1/cypress",
            "https://klaytn01.fandom.finance",
            "https://klaytn02.fandom.finance",
            "https://klaytn03.fandom.finance",
            "https://klaytn04.fandom.finance",
            "https://klaytn05.fandom.finance",
            "https://cypress.fandom.finance/archive"
        ]
    },
    "1666600000": {
        "rpcs": [
            "https://harmony-0-rpc.gateway.pokt.network",
            "https://api.harmony.one",
            "https://a.api.s0.t.hmny.io",
            "https://api.s0.t.hmny.io",
            "https://rpc.ankr.com/harmony",
            "https://harmony-mainnet.chainstacklabs.com"
        ]
    },
    "1313161554": {
        "rpcs": [
            "https://mainnet.aurora.dev"
        ]
    },
    "4181": {
        "rpcs": [
            "https://rpc1.phi.network"
        ]
    },
    "128": {
        "rpcs": [
            "https://http-mainnet-node.huobichain.com",
            "https://http-mainnet.hecochain.com",
            "https://pub001.hg.network/rpc",
            "https://hecoapi.terminet.io/rpc"
        ]
    },
    "256": {
        "rpcs": [
            "https://hecotestapi.terminet.io/rpc"
        ]
    },
    "42220": {
        "rpcs": [
            "https://forno.celo.org",
            "https://rpc.ankr.com/celo"
        ]
    },
    "10": {
        "rpcs": [
            "https://mainnet.optimism.io/",
            "https://optimism-mainnet.public.blastapi.io",
            "https://rpc.ankr.com/optimism",
            "https://1rpc.io/op"
        ]
    },
    "1088": {
        "rpcs": [
            "https://andromeda.metis.io/?owner=1088"
        ]
    },
    "1246": {
        "rpcs": [
            "https://rpc-cnx.omplatform.com"
        ]
    },
    "100": {
        "rpcs": [
            "https://rpc.gnosischain.com",
            "https://xdai-rpc.gateway.pokt.network",
            "https://xdai-archive.blockscout.com",
            "https://gnosis-mainnet.public.blastapi.io",
            "https://rpc.ankr.com/gnosis",
            "https://rpc.ap-southeast-1.gateway.fm/v1/gnosis/non-archival/mainnet"
        ]
    },
    "100100": {
        "rpcs": [
            "https://rpc-chiado.gnosistestnet.com"
        ]
    },
    "1231": {
        "rpcs":[
            "https://ultron-rpc.net"
        ]
    },
    "1285": {
        "rpcs": [
            "https://moonriver.api.onfinality.io/rpc?apikey=673e1fae-c9c9-4c7f-a3d5-2121e8274366",
            "https://moonriver.api.onfinality.io/public",
            "https://moonriver.public.blastapi.io"
        ]
    },
    "361": {
        "rpcs": [
            "https://eth-rpc-api.thetatoken.org/rpc"
        ]
    },
    "42262": {
        "rpcs": [
            "https://emerald.oasis.dev/"
        ]
    },
    "40": {
        "rpcs": [
            "https://mainnet.telos.net/evm",
            "https://rpc1.eu.telos.net/evm",
            "https://rpc1.us.telos.net/evm",
            "https://rpc2.us.telos.net/evm",
            "https://api.kainosbp.com/evm",
            "https://rpc2.eu.telos.net/evm",
            "https://evm.teloskorea.com/evm",
            "https://rpc2.teloskorea.com/evm",
            "https://rpc01.us.telosunlimited.io/evm",
            "https://rpc02.us.telosunlimited.io/evm",
            "https://rpc.telosarabia.net/evm"
        ]
    },
    "32659": {
        "rpcs": [
            "https://mainnet.anyswap.exchange",
            "https://mainway.freemoon.xyz/gate",
            "https://fsn.dev/api"
        ]
    },
    "1284": {
        "rpcs": [
            "https://rpc.api.moonbeam.network",
            "https://moonbeam.public.blastapi.io",
            "https://rpc.ankr.com/moonbeam",
            "https://1rpc.io/glmr"
        ]
    },
    "30": {
        "rpcs": [
            "https://public-node.rsk.co"
        ]
    },
    "4689": {
        "rpcs": [
            "https://iotex-mainnet.gateway.pokt.network/v1/lb/6176f902e19001003499f492",
            "https://rpc.ankr.com/iotex",
            "https://babel-api.mainnet.iotex.io",
            "https://babel-api.mainnet.iotex.one",
            "https://pokt-api.iotex.io"
        ]
    },
    "66": {
        "rpcs": [
            "https://exchainrpc.okex.org"
        ]
    },
    "288": {
        "rpcs": [
            "https://mainnet.boba.network/",
            "https://boba-mainnet.gateway.pokt.network/v1/lb/623ad21b20354900396fed7f",
            "https://lightning-replica.boba.network/"
        ]
    },
    "321": {
        "rpcs": [
            "https://rpc-mainnet.kcc.network/"
        ]
    },
    "888": {
        "rpcs": [
            "https://gwan-ssl.wandevs.org:56891"
        ]
    },
    "106": {
        "rpcs": [
            "https://evmexplorer.velas.com/rpc",
            "https://velas-mainnet.rpcfast.com?api_key=S3X5aFCCW9MobqVatVZX93fMtWCzff0MfRj9pvjGKSiX5Nas7hz33HwwlrT5tXRM"
        ]
    },
    "10000": {
        "rpcs": [
            "https://smartbch.fountainhead.cash/mainnet",
            "https://smartbch.greyh.at",
            "https://global.uat.cash",
            "https://rpc.uatvo.com"
        ]
    },
    "19": {
        "rpcs": [
            "https://songbird.towolabs.com/rpc"
        ]
    },
    "122": {
        "rpcs": [
            "https://fuse-rpc.gateway.pokt.network/",
            "https://rpc.fuse.io"
        ]
    },
    "336": {
        "rpcs": [
            "https://rpc.shiden.astar.network:8545/",
            "https://shiden.public.blastapi.io"
        ]
    },
    "592": {
        "rpcs": [
            "https://rpc.astar.network:8545",
            "https://astar.public.blastapi.io",
            "https://evm.astar.network/",
            "https://1rpc.io/astr"
        ]
    },
    "71394": {
        "rpcs": [
            "https://mainnet.godwoken.io/rpc/eth-wallet"
        ]
    },
    "0": {
        "rpcs": [
            "https://rpc.kardiachain.io/"
        ]
    },
    "52": {
        "rpcs": [
            "https://rpc.coinex.net/",
            "https://rpc1.coinex.net/",
            "https://rpc2.coinex.net/",
            "https://rpc3.coinex.net/",
            "https://rpc4.coinex.net/"
        ]
    },
    "820": {
        "rpcs": [
            "https://rpc.callisto.network",
            "https://clo-geth.0xinfra.com/"
        ]
    },
    "108": {
        "rpcs": [
            "https://mainnet-rpc.thundercore.com"
        ]
    },
    "20": {
        "rpcs": [
            "https://api.elastos.io/esc",
            "https://api.trinity-tech.io/esc"
        ]
    },
    "82": {
        "rpcs": [
            "https://rpc.meter.io"
        ]
    },
    "5551": {
        "rpcs": [
            "https://l2.nahmii.io/"
        ]
    },
    "88": {
        "rpcs": [
            "https://rpc.tomochain.com"
        ]
    },
    "246": {
        "rpcs": [
            "https://rpc.energyweb.org"
        ]
    },
    "57": {
        "rpcs": [
            "https://rpc.syscoin.org",
            "https://rpc.ankr.com/syscoin"
        ]
    },
    "8": {
        "rpcs": [
            "https://rpc.octano.dev"
        ]
    },
    "5050": {
        "rpcs": [
            "https://rpc.liquidchain.net/",
            "https://rpc.xlcscan.com/"
        ]
    },
    "333999": {
        "rpcs": [
            "https://rpc.polis.tech"
        ]
    },
    "55": {
        "rpcs": [
            "https://rpc-1.zyx.network/",
            "https://rpc-2.zyx.network/",
            "https://rpc-3.zyx.network/",
            "https://rpc-5.zyx.network/"
        ]
    },
    "269": {
        "rpcs": [
            "https://hpbnode.com"
        ]
    },
    "60": {
        "rpcs": [
            "https://rpc.gochain.io"
        ]
    },
    "11297108109": {
        "rpcs": [
            "https://palm-mainnet.infura.io/v3/3a961d6501e54add9a41aa53f15de99b",
            "https://palm-mainnet.public.blastapi.io"
        ]
    },
    "7": {
        "rpcs": [
            "https://rpc.dome.cloud"
        ]
    },
    "11": {
        "rpcs": [
            "https://api.metadium.com/dev"
        ]
    },
    "14": {
        "rpcs": [],
        "rpcWorking": false
    },
    "15": {
        "rpcs": [
            "https://prenet.diode.io:8443/"
        ]
    },
    "17": {
        "rpcs": [
            "https://rpc.thaifi.com"
        ]
    },
    "22": {
        "rpcs": [
            "https://api.trinity-tech.io/eid",
            "https://api.elastos.io/eid"
        ]
    },
    "24": {
        "rpcs": [
            "https://node-mainnet.dithereum.io  "
        ]
    },
    "27": {
        "rpcs": [
            "https://rpc.shibachain.net"
        ],
        "websiteUrl": "https://shibachain.net/"
    },
    "29": {
        "rpcs": [
            "https://rpc.genesisl1.org"
        ]
    },
    "33": {
        "rpcs": [],
        "rpcWorking": false
    },
    "35": {
        "rpcs": [
            "https://rpc.tbwg.io"
        ]
    },
    "38": {
        "rpcs": [],
        "websiteDead": true,
        "rpcWorking": false
    },
    "44": {
        "rpcs": [],
        "rpcWorking": false
    },
    "50": {
        "rpcs": [
            "https://xdcrpc.com",
            "https://erpc.xinfin.network",
            "https://rpc.xinfin.network",
            "https://rpc1.xinfin.network"
        ]
    },
    "58": {
        "rpcs": [
            "https://dappnode1.ont.io:10339",
            "https://dappnode2.ont.io:10339",
            "https://dappnode3.ont.io:10339",
            "https://dappnode4.ont.io:10339"
        ]
    },
    "59": {
        "rpcs": [
            "https://api.eosargentina.io",
            "https://api.metahub.cash"
        ]
    },
    "61": {
        "rpcs": [
            "https://blockscout.com/etc/mainnet/api/eth-rpc",
            "https://www.ethercluster.com/etc",
            "https://etc.etcdesktop.com",
            "https://etc.mytokenpocket.vip",
<<<<<<< HEAD
            "https://besu-de.etc-network.info",
            "https://geth-de.etc-network.info",
            "https://besu-at.etc-network.info",
            "https://geth-at.etc-network.info"
=======
            "https://besu.etc-network.info",
            "https://geth.etc-network.info",
            "https://rpc.etcplanets.com"
>>>>>>> 1d818c56
        ]
    },
    "2020": {
        "rpcs": [
            "https://api.roninchain.com/rpc"
        ]
    },
    "64": {
        "rpcs": [],
        "websiteDead": true,
        "rpcWorking": false
    },
    "68": {
        "rpcs": [],
        "rpcWorking": false
    },
    "74": {
        "rpcs": [
            "https://idchain.one/rpc/"
        ]
    },
    "76": {
        "rpcs": [],
        "rpcWorking": false,
        "possibleRebrand": "It is now a Polkadot chain project renamed: Acuity being built on substrate"
    },
    "77": {
        "rpcs": [
            "https://sokol.poa.network"
        ]
    },
    "78": {
        "rpcs": [
            "https://ethnode.primusmoney.com/mainnet"
        ]
    },
    "80": {
        "rpcs": [
            "website:https://genechain.io/en/index.html"
        ],
        "rpcWorking": false
    },
    "86": {
        "rpcs": [
            "https://evm.gatenode.cc"
        ]
    },
    "87": {
        "rpcs": [
            "https://rpc.novanetwork.io:9070",
            "https://dev.rpc.novanetwork.io/",
            "http://dataseed-0.rpc.novanetwork.io:8545/",
            "http://dataseed-1.rpc.novanetwork.io:8545/",
            "http://dataseed-2.rpc.novanetwork.io:8545/",
            "http://dataseed-3.rpc.novanetwork.io:8545/",
            "http://dataseed-4.rpc.novanetwork.io:8545/",
            "http://dataseed-5.rpc.novanetwork.io:8545/",
            "http://dataseed-6.rpc.novanetwork.io:8545/",
            "http://dataseed-f.rpc.novanetwork.io:8545/"
        ]
    },
    "90": {
        "rpcs": [
            "https://s0.garizon.net/rpc"
        ]
    },
    "91": {
        "rpcs": [
            "https://s1.garizon.net/rpc"
        ]
    },
    "92": {
        "rpcs": [
            "https://s2.garizon.net/rpc"
        ]
    },
    "93": {
        "rpcs": [
            "https://s3.garizon.net/rpc"
        ]
    },
    "96": {
        "rpcs": [
            "https://rpc.nextsmartchain.com"
        ]
    },
    "99": {
        "rpcs": [
            "https://core.poanetwork.dev"
        ]
    },
    "101": {
        "rpcs": [],
        "websiteDead": true,
        "rpcWorking": false
    },
    "111": {
        "rpcs": [
            "https://rpc.etherlite.org"
        ]
    },
    "123": {
        "rpcs": [
            "https://rpc.fusespark.io"
        ]
    },
    "124": {
        "rpcs": [],
        "rpcWorking": false
    },
    "126": {
        "rpcs": [
            "https://rpc.mainnet.oychain.io",
            "https://rpc.oychain.io"
        ]
    },
    "127": {
        "rpcs": [],
        "rpcWorking": false
    },
    "142": {
        "rpcs": [
            "https://rpc.prodax.io"
        ]
    },
    "163": {
        "rpcs": [
            "https://node.mainnet.lightstreams.io"
        ]
    },
    "186": {
        "rpcs": [
            "https://rpc.seelen.pro/",
            "https://rpc.seele-n.com/"
        ]
    },
    "188": {
        "rpcs": [
            "https://mainnet.bmcchain.com/"
        ]
    },
    "199": {
        "rpcs": [
            "https://rpc.bittorrentchain.io/"
        ]
    },
    "200": {
        "rpcs": [
            "https://arbitrum.xdaichain.com"
        ]
    },
    "70": {
        "rpcs": [
            "https://http-mainnet.hoosmartchain.com"
        ]
    },
    "211": {
        "rpcs": [],
        "websiteDead": true,
        "rpcWorking": false
    },
    "222": {
        "rpcs": [
            "https://blockchain-api-mainnet.permission.io/rpc"
        ]
    },
    "258": {
        "rpcs": [],
        "rpcWorking": false
    },
    "262": {
        "rpcs": [
            "https://sur.nilin.org"
        ]
    },
    "333": {
        "rpcs": [],
        "rpcWorking": false
    },
    "369": {
        "rpcs": [],
        "rpcWorking": false
    },
    "385": {
        "rpcs": [],
        "websiteDead": true,
        "rpcWorking": false
    },
    "416": {
      "rpcs": [
        "https://rpc.sx.technology"
      ]
    },
    "499": {
        "rpcs": [],
        "rpcWorking": false,
        "website": "https://rupayacoin.org/"
    },
    "512": {
        "rpcs": [
            "https://rpc.acuteangle.com"
        ]
    },
    "555": {
        "rpcs": [
            "https://rpc.velaverse.io"
        ]
    },
    "558": {
        "rpcs": [
            "https://rpc.tao.network"
        ]
    },
    "686": {
        "rpcs": [
            "https://eth-rpc-karura.aca-api.network"
        ]
    },
    "707": {
        "rpcs": [],
        "rpcWorking": false
    },
    "777": {
        "rpcs": [
            "https://node.cheapeth.org/rpc"
        ]
    },
    "787": {
        "rpcs": [],
        "rpcWorking": false
    },
    "803": {
        "rpcs": [],
        "websiteDead": true,
        "rpcWorking": false
    },
    "880": {
        "rpcs": [
            "https://mainnet.ambroschain.com"
        ]
    },
    "977": {
        "rpcs": [],
        "websiteDead": true,
        "rpcWorking": false
    },
    "998": {
        "rpcs": [
            "https://rpc.luckynetwork.org"
        ]
    },
    "1010": {
        "rpcs": [
            "https://meta.evrice.com"
        ]
    },
    "1012": {
        "rpcs": [
            "https://global.rpc.mainnet.newtonproject.org"
        ]
    },
    "1022": {
        "rpcs": [],
        "websiteDead": "Possible rebrand to Clover CLV",
        "rpcWorking": false
    },
    "1024": {
        "rpcs": [
            "https://rpc-ivy.clover.finance",
            "https://rpc-ivy-2.clover.finance",
            "https://rpc-ivy-3.clover.finance"
        ]
    },
    "1030": {
        "rpcs": [
            "https://evm.confluxrpc.com"
        ]
    },
    "1139": {
        "rpcs": [
            "https://mathchain.maiziqianbao.net/rpc"
        ]
    },
    "1197": {
        "rpcs": [],
        "rpcWorking": false
    },
    "1202": {
        "rpcs": [
            "https://rpc.cadaut.com"
        ]
    },
    "1213": {
        "rpcs": [
            "https://dataseed.popcateum.org"
        ]
    },
    "1214": {
        "rpcs": [],
        "rpcWorking": false
    },
    "1280": {
        "rpcs": [
            "https://nodes.halo.land"
        ]
    },
    "1287": {
        "rpcs": [
            "https://rpc.testnet.moonbeam.network",
            "https://moonbase-alpha.public.blastapi.io"
        ]
    },
    "1288": {
        "rpcs": [],
        "rpcWorking": false
    },
    "1618": {
        "rpcs": [
            "https://send.catechain.com"
        ]
    },
    "1620": {
        "rpcs": [],
        "websiteDead": true,
        "rpcWorking": false
    },
    "1657": {
        "rpcs": [
            "https://dataseed1.btachain.com/"
        ]
    },
    "1856": {
        "rpcs": [
            "rpcWorking:false"
        ],
        "rpcWorking": false
    },
    "1987": {
        "rpcs": [
            "https://jsonrpc.egem.io/custom"
        ]
    },
    "2000": {
        "rpcs": [
            "https://rpc.dogechain.dog",
            "https://rpc-us.dogechain.dog",
            "https://rpc-sg.dogechain.dog",
            "https://rpc.dogechain.dog",
            "https://rpc01-sg.dogechain.dog",
            "https://rpc02-sg.dogechain.dog",
            "https://rpc03-sg.dogechain.dog",
            "https://dogechain.ankr.com",
            "https://dogechain-sj.ankr.com"
        ]
    },
    "2021": {
        "rpcs": [
            "https://mainnet2.edgewa.re/evm",
            "https://mainnet3.edgewa.re/evm"
        ]
    },
    "2025": {
        "rpcs": [
            "https://mainnet.rangersprotocol.com/api/jsonrpc"
        ]
    },
    "2077": {
        "rpcs": [
            "http://rpc.qkacoin.org:8548"
        ]
    },
    "2100": {
        "rpcs": [
            "https://api.ecoball.org/ecoball/"
        ]
    },
    "2213": {
        "rpcs": [
            "https://seed4.evanesco.org:8546"
        ]
    },
    "2222": {
        "rpcs": [
            "https://evm.kava.io"
        ]
    },
    "2559": {
        "rpcs": [],
        "rpcWorking": false
    },
    "2612": {
        "rpcs": [
            "https://api.ezchain.com/ext/bc/C/rpc"
        ]
    },
    "3690": {
        "rpcs": [
            "https://rpc1.bittexscan.info"
        ]
    },
    "5197": {
        "rpcs": [
            "https://mainnet.eraswap.network"
        ]
    },
    "5315": {
        "rpcs": [],
        "rpcWorking": false
    },
    "5869": {
        "rpcs": [
            "https://proxy.wegochain.io"
        ]
    },
    "6626": {
        "rpcs": [
            "https://http-mainnet.chain.pixie.xyz"
        ]
    },
    "7341": {
        "rpcs": [
            "https://rpc.shyft.network/"
        ]
    },
    "8000": {
        "rpcs": [
            "https://dataseed.testnet.teleport.network"
        ]
    },
    "8723": {
        "rpcs": [
            "https://mainnet-web3.wolot.io"
        ]
    },
    "8995": {
        "rpcs": [
            "https://core.bloxberg.org"
        ]
    },
    "9001": {
        "rpcs": [
            "https://eth.bd.evmos.org:8545/",
            "https://evmos-mainnet.gateway.pokt.network/v1/lb/627586ddea1b320039c95205",
            "https://evmos-json-rpc.stakely.io",
            "https://jsonrpc-evmos-ia.notional.ventures",
            "https://json-rpc.evmos.blockhunters.org",
            "https://evmos-json-rpc.agoranodes.com",
            "https://evmos-mainnet.public.blastapi.io",
            "https://evmos-evm.publicnode.com"
        ]
    },
    "836542336838601": {
        "rpcs": [
            "https://mainnet-api.skalenodes.com/v1/fit-betelgeuse"
        ]
    },
    "9100": {
        "rpcs": [
            "rpcWorking:false"
        ]
    },
    "10101": {
        "rpcs": [
            "https://eu.mainnet.xixoio.com"
        ]
    },
    "11111": {
        "rpcs": [
            "https://api.trywagmi.xyz/rpc"
        ]
    },
    "12052": {
        "rpcs": [
            "https://zerorpc.singularity.gold"
        ]
    },
    "13381": {
        "rpcs": [
            "https://rpc.phoenixplorer.com/"
        ]
    },
    "16000": {
        "rpcs": [],
        "websiteDead": true,
        "rpcWorking": false
    },
    "19845": {
        "rpcs": [
            "https://seed.btcix.org/rpc"
        ]
    },
    "21816": {
        "rpcs": [
            "https://seed.omlira.com"
        ]
    },
    "24484": {
        "rpcs": [],
        "rpcWorking": false
    },
    "24734": {
        "rpcs": [
            "https://node1.mintme.com"
        ]
    },
    "31102": {
        "rpcs": [
            "rpcWorking:false"
        ]
    },
    "32520": {
        "rpcs": [
            "https://rpc.icecreamswap.com",
            "https://rpc-bitgert-vefi.com"
        ]
    },
    "39797": {
        "rpcs": [
            "https://nodeapi.energi.network",
            "https://explorer.energi.network/api/eth-rpc"
        ]
    },
    "42069": {
        "rpcs": [
            "rpcWorking:false"
        ]
    },
    "43110": {
        "rpcs": [
            "rpcWorking:false"
        ]
    },
    "45000": {
        "rpcs": [
            "https://rpc.autobahn.network"
        ]
    },
    "47805": {
        "rpcs": [
            "https://rpc.rei.network"
        ]
    },
    "55555": {
        "rpcs": [
            "https://rei-rpc.moonrhythm.io"
        ]
    },
    "63000": {
        "rpcs": [
            "https://rpc.ecredits.com"
        ]
    },
    "70000": {
        "rpcs": [],
        "rpcWorking": false
    },
    "70001": {
        "rpcs": [
            "https://proxy1.thinkiumrpc.net/"
        ]
    },
    "70002": {
        "rpcs": [
            "https://proxy2.thinkiumrpc.net/"
        ]
    },
    "70103": {
        "rpcs": [
            "https://proxy103.thinkiumrpc.net/"
        ]
    },
    "99999": {
        "rpcs": [
            "https://rpc.uschain.network"
        ]
    },
    "100000": {
        "rpcs": [],
        "rpcWorking": false
    },
    "100001": {
        "rpcs": [
            "http://eth-jrpc.mainnet.quarkchain.io:39000"
        ]
    },
    "100002": {
        "rpcs": [
            "http://eth-jrpc.mainnet.quarkchain.io:39001"
        ]
    },
    "100003": {
        "rpcs": [
            "http://eth-jrpc.mainnet.quarkchain.io:39002"
        ]
    },
    "100004": {
        "rpcs": [
            "http://eth-jrpc.mainnet.quarkchain.io:39003"
        ]
    },
    "100005": {
        "rpcs": [
            "http://eth-jrpc.mainnet.quarkchain.io:39004"
        ]
    },
    "100006": {
        "rpcs": [
            "http://eth-jrpc.mainnet.quarkchain.io:39005"
        ]
    },
    "100007": {
        "rpcs": [
            "http://eth-jrpc.mainnet.quarkchain.io:39006"
        ]
    },
    "100008": {
        "rpcs": [
            "http://eth-jrpc.mainnet.quarkchain.io:39007"
        ]
    },
    "108801": {
        "rpcs": [
            "rpcWorking:false"
        ]
    },
    "110000": {
        "rpcs": [
            "rpcWorking:false"
        ]
    },
    "110001": {
        "rpcs": [
            "http://eth-jrpc.devnet.quarkchain.io:39900"
        ]
    },
    "110002": {
        "rpcs": [
            "http://eth-jrpc.devnet.quarkchain.io:39901"
        ]
    },
    "110003": {
        "rpcs": [
            "http://eth-jrpc.devnet.quarkchain.io:39902"
        ]
    },
    "110004": {
        "rpcs": [
            "http://eth-jrpc.devnet.quarkchain.io:39903"
        ]
    },
    "110005": {
        "rpcs": [
            "http://eth-jrpc.devnet.quarkchain.io:39904"
        ]
    },
    "110006": {
        "rpcs": [
            "http://eth-jrpc.devnet.quarkchain.io:39905"
        ]
    },
    "110007": {
        "rpcs": [
            "http://eth-jrpc.devnet.quarkchain.io:39906"
        ]
    },
    "110008": {
        "rpcs": [
            "http://eth-jrpc.devnet.quarkchain.io:39907"
        ]
    },
    "200625": {
        "rpcs": [
            "https://boot2.akroma.org/"
        ]
    },
    "201018": {
        "rpcs": [
            "https://openapi.alaya.network/rpc"
        ]
    },
    "210425": {
        "rpcs": [],
        "rpcWorking": false
    },
    "246529": {
        "rpcs": [
            "https://rpc.sigma1.artis.network"
        ]
    },
    "281121": {
        "rpcs": [
            "rpcWorking:false"
        ]
    },
    "888888": {
        "rpcs": [
            "https://infragrid.v.network/ethereum/compatible"
        ]
    },
    "955305": {
        "rpcs": [
            "https://host-76-74-28-226.contentfabric.io/eth/"
        ]
    },
    "1313114": {
        "rpcs": [
            "https://rpc.ethoprotocol.com"
        ]
    },
    "1313500": {
        "rpcs": [
            "https://rpc.xerom.org"
        ]
    },
    "7762959": {
        "rpcs": [],
        "websiteDead": true,
        "rpcWorking": false
    },
    "13371337": {
        "rpcs": [],
        "websiteDead": true,
        "rpcWorking": false
    },
    "18289463": {
        "rpcs": [],
        "websiteDead": true,
        "rpcWorking": false
    },
    "20181205": {
        "rpcs": [
            "https://hz.rpc.qkiscan.cn"
        ]
    },
    "28945486": {
        "rpcs": [],
        "rpcWorking": false
    },
    "35855456": {
        "rpcs": [
            "https://node.joys.digital"
        ]
    },
    "61717561": {
        "rpcs": [
            "https://c.onical.org"
        ]
    },
    "192837465": {
        "rpcs": [
            "https://mainnet.gather.network"
        ]
    },
    "245022926": {
        "rpcs": [
            "https://proxy.devnet.neonlabs.org/solana"
        ]
    },
    "245022934": {
        "rpcs": [
            "rpcWorking:false"
        ]
    },
    "311752642": {
        "rpcs": [
            "https://mainnet-rpc.oneledger.network"
        ]
    },
    "356256156": {
        "rpcs": [
            "https://testnet.gather.network"
        ]
    },
    "486217935": {
        "rpcs": [
            "https://devnet.gather.network"
        ]
    },
    "1122334455": {
        "rpcs": [],
        "rpcWorking": false
    },
    "1313161556": {
        "rpcs": [
            "http://localhost:8545"
        ]
    },
    "53935": {
        "rpcs": [
            "https://avax-dfk.gateway.pokt.network/v1/lb/6244818c00b9f0003ad1b619/ext/bc/q2aTwKuyzgs8pynF7UXBZCU7DejbZbZ6EUyHr3JQzYgwNPUPi/rpc"
        ]
    },
    "1666600001": {
        "rpcs": [
            "https://s1.api.harmony.one"
        ]
    },
    "1666600002": {
        "rpcs": [
            "https://s2.api.harmony.one"
        ]
    },
    "1666600003": {
        "rpcs": [],
        "rpcWorking": false
    },
    "2021121117": {
        "rpcs": [],
        "rpcWorking": false,
        "websiteDead": true
    },
    "3125659152": {
        "rpcs": [],
        "rpcWorking": false
    },
    "197710212030": {
        "rpcs": [
            "https://rpc.ntity.io"
        ]
    },
    "6022140761023": {
        "rpcs": [
            "https://molereum.jdubedition.com"
        ],
        "websiteDead": true
    },
    "79": {
        "rpc": [
            "https://dataserver-us-1.zenithchain.co/",
            "https://dataserver-asia-3.zenithchain.co/",
            "https://dataserver-asia-4.zenithchain.co/",
            "https://dataserver-asia-2.zenithchain.co/"
        ]
    },
    "1506": {
        "rpc": [
            "https://mainnet.sherpax.io/rpc"
        ]
    },
    "512512": {
        "rpcs": [
            "https://galaxy.block.caduceus.foundation"
        ]
    },
    "256256": {
        "rpcs": [
            "https://mainnet.block.caduceus.foundation"
        ]
    },
    "7777":{
        "rpcs": [
            "https://testnet1.rotw.games",
            "https://testnet2.rotw.games",
            "https://testnet3.rotw.games",
            "https://testnet4.rotw.games",
            "https://testnet5.rotw.games"
        ]
    },
    "103090":{
        "rpcs":[
            "https://evm.cryptocurrencydevs.org",
            "https://rpc.crystaleum.org"
        ]
    },
    "420666":{
        "rpcs":[
            "https://testnet.kekchain.com"
        ]
    },
    "1515": {
        "rpcs": [
            "https://beagle.chat/eth"
        ]
    },
    "10067275":{
        "rpcs":[
            "https://testnet.plian.io/child_test"
        ]
    },
    "16658437":{
        "rpcs":[
            "https://testnet.plian.io/testnet"
        ]
    },
    "2099156":{
        "rpcs":[
            "https://mainnet.plian.io/pchain"
        ]
    },
    "8007736":{
        "rpcs":[
            "https://mainnet.plian.io/child_0"
        ]
   },
    "970":{
        "rpcs":[
            "https://rpc.mainnet.computecoin.com"
       ]
    },
    "971":{
        "rpcs":[
            "https://beta-rpc.mainnet.computecoin.com"
       ]
    },
    "10086": {
        "rpcs": [
            "http://geth.free.idcfengye.com"
        ]
    },
    "5177": {
        "rpcs": [
            "https://mainnet-rpc.tlxscan.com"
        ]
    }
}
<|MERGE_RESOLUTION|>--- conflicted
+++ resolved
@@ -1,1516 +1,1511 @@
-{
-    "1": {
-        "rpcs": [
-            "https://api.mycryptoapi.com/eth",
-            "https://rpc.flashbots.net/",
-            "https://eth-mainnet.gateway.pokt.network/v1/5f3453978e354ab992c4da79",
-            "https://cloudflare-eth.com/",
-            "https://mainnet-nethermind.blockscout.com/",
-            "https://nodes.mewapi.io/rpc/eth",
-            "https://main-rpc.linkpool.io/",
-            "https://mainnet.eth.cloud.ava.do/",
-            "https://ethereumnodelight.app.runonflux.io",
-            "https://rpc.ankr.com/eth",
-            "https://eth-rpc.gateway.pokt.network",
-            "https://main-light.eth.linkpool.io",
-            "https://eth-mainnet.public.blastapi.io",
-            "http://18.211.207.34:8545",
-            "https://eth-mainnet.nodereal.io/v1/1659dfb40aa24bbb8153a677b98064d7",
-            "https://api.bitstack.com/v1/wNFxbiJyQsSeLrX8RRCHi7NpRxrlErZk/DjShIqLishPCTB9HiMkPHXjUM9CNM9Na/ETH/mainnet",
-            "https://eth-mainnet.unifra.io/v1/d157f0245608423091f5b4b9c8e2103e",
-            "https://1rpc.io/eth",
-            "https://eth-mainnet.rpcfast.com",
-            "https://eth-mainnet.rpcfast.com?api_key=xbhWBI1Wkguk8SNMu1bvvLurPGLXmgwYeC4S6g2H7WdwFigZSmPWVZRxrskEQwIf",
-            "https://api.securerpc.com/v1"
-        ]
-    },
-    "2": {
-        "rpcs": [
-            "https://node.eggs.cool",
-            "https://node.expanse.tech"
-        ]
-    },
-    "80001": {
-        "rpcs": [
-            "https://rpc.ankr.com/polygon_mumbai",
-            "https://rpc-mumbai.maticvigil.com",
-            "https://polygontestapi.terminet.io/rpc",
-            "https://polygon-testnet.public.blastapi.io"
-        ]
-    },
-    "4": {
-        "rpcs": [
-            "https://rpc.ankr.com/eth_rinkeby",
-            "https://rinkeby.infura.io/v3/9aa3d95b3bc440fa88ea12eaa4456161"
-        ]
-    },
-    "5": {
-        "rpcs": [
-            "https://rpc.ankr.com/eth_goerli",
-            "https://goerli.infura.io/v3/9aa3d95b3bc440fa88ea12eaa4456161",
-            "https://eth-goerli.public.blastapi.io"
-        ]
-    },
-    "3": {
-        "rpcs": [
-            "https://rpc.ankr.com/eth_ropsten",
-            "https://ropsten.infura.io/v3/9aa3d95b3bc440fa88ea12eaa4456161"
-        ]
-    },
-    "4002": {
-        "rpcs": [
-            "https://rpc.ankr.com/fantom_testnet",
-            "https://rpc.testnet.fantom.network/",
-            "https://fantom-testnet.public.blastapi.io"
-        ]
-    },
-    "43113": {
-        "rpcs": [
-            "https://rpc.ankr.com/avalanche_fuji",
-            "https://rpc.ankr.com/avalanche_fuji-c",
-            "https://api.avax-test.network/ext/bc/C/rpc",
-            "https://avalanchetestapi.terminet.io/ext/bc/C/rpc",
-            "https://ava-testnet.public.blastapi.io/ext/bc/C/rpc"
-        ]
-    },
-    "11155111":{
-        "rpcs":[
-            "https://nunki.htznr.fault.dev/rpc" 
-        ]
-    },
-    "56": {
-        "rpcs": [
-            "https://bsc-dataseed.binance.org/",
-            "https://bsc-dataseed1.defibit.io/",
-            "https://bsc-dataseed1.ninicoin.io/",
-            "https://bsc-dataseed2.defibit.io/",
-            "https://bsc-dataseed3.defibit.io/",
-            "https://bsc-dataseed4.defibit.io/",
-            "https://bsc-dataseed2.ninicoin.io/",
-            "https://bsc-dataseed3.ninicoin.io/",
-            "https://bsc-dataseed4.ninicoin.io/",
-            "https://bsc-dataseed1.binance.org/",
-            "https://bsc-dataseed2.binance.org/",
-            "https://bsc-dataseed3.binance.org/",
-            "https://bsc-dataseed4.binance.org/",
-            "https://bsc-mainnet.nodereal.io/v1/64a9df0874fb4a93b9d0a3849de012d3",
-            "https://rpc.ankr.com/bsc",
-            "https://bscrpc.com",
-            "https://bsc.mytokenpocket.vip",
-            "https://binance.nodereal.io",
-            "https://rpc-bsc.bnb48.club",
-            "https://bscapi.terminet.io/rpc",
-            "https://1rpc.io/bnb",
-            "https://bsc-mainnet.rpcfast.com",
-            "https://bsc-mainnet.rpcfast.com?api_key=S3X5aFCCW9MobqVatVZX93fMtWCzff0MfRj9pvjGKSiX5Nas7hz33HwwlrT5tXRM"
-        ]
-    },
-    "97": {
-        "rpcs": [
-            "https://bsctestapi.terminet.io/rpc"
-        ]
-    },
-    "900000": {
-        "rpcs": [
-            "https://api.posichain.org",
-            "https://api.s0.posichain.org"
-        ]
-    },
-    "43114": {
-        "rpcs": [
-            "https://api.avax.network/ext/bc/C/rpc",
-            "https://rpc.ankr.com/avalanche",
-            "https://ava-mainnet.public.blastapi.io/ext/bc/C/rpc",
-            "https://avalancheapi.terminet.io/ext/bc/C/rpc",
-            "https://1rpc.io/avax/c"
-        ]
-    },
-    "250": {
-        "rpcs": [
-            "https://fantom-mainnet.gateway.pokt.network/v1/lb/62759259ea1b320039c9e7ac",
-            "https://rpc.ftm.tools/",
-            "https://rpc.ankr.com/fantom",
-            "https://rpc.fantom.network",
-            "https://rpc2.fantom.network",
-            "https://rpc3.fantom.network",
-            "https://rpcapi.fantom.network",
-            "https://fantom-mainnet.public.blastapi.io"
-        ]
-    },
-    "137": {
-        "rpcs": [
-            "https://polygon-rpc.com",
-            "https://rpc-mainnet.matic.network",
-            "https://rpc-mainnet.maticvigil.com",
-            "https://rpc-mainnet.matic.quiknode.pro",
-            "https://matic-mainnet.chainstacklabs.com",
-            "https://matic-mainnet-full-rpc.bwarelabs.com",
-            "https://matic-mainnet-archive-rpc.bwarelabs.com",
-            "https://poly-rpc.gateway.pokt.network/",
-            "https://rpc.ankr.com/polygon",
-            "https://rpc-mainnet.maticvigil.com/",
-            "https://polygon-mainnet.public.blastapi.io",
-            "https://polygonapi.terminet.io/rpc",
-            "https://1rpc.io/matic",
-            "https://polygon-mainnet.rpcfast.com",
-            "https://polygon-mainnet.rpcfast.com?api_key=eQhI7SkwYXeQJyOLWrKNvpRnW9fTNoqkX0CErPfEsZjBBtYmn2e2uLKZtQkHkZdT",
-            "https://polygon-bor.publicnode.com",
-            "https://matic.slingshot.finance"
-        ]
-    },
-    "25": {
-        "rpcs": [
-            "https://cronos-rpc.heavenswail.one/",
-            "https://evm.cronos.org",
-            "https://cronosrpc-1.xstaking.sg/",
-            "https://cronos-rpc.elk.finance/"
-        ]
-    },
-    "338": {
-        "rpcs": [
-            "https://evm-t3.cronos.org/"
-        ]
-    },
-    "42161": {
-        "rpcs": [
-            "https://arb1.arbitrum.io/rpc",
-            "https://rpc.ankr.com/arbitrum",
-            "https://1rpc.io/arb",
-            "https://arbitrum-mainnet.infura.io/v3/${INFURA_API_KEY}",
-            "https://arb-mainnet.g.alchemy.com/v2/${ALCHEMY_API_KEY}"
-        ]
-    },
-    "42170": {
-        "rpcs": [
-            "https://nova.arbitrum.io/rpc"
-        ]
-    },
-    "8217": {
-        "rpcs": [
-            "https://public-node-api.klaytnapi.com/v1/cypress",
-            "https://klaytn01.fandom.finance",
-            "https://klaytn02.fandom.finance",
-            "https://klaytn03.fandom.finance",
-            "https://klaytn04.fandom.finance",
-            "https://klaytn05.fandom.finance",
-            "https://cypress.fandom.finance/archive"
-        ]
-    },
-    "1666600000": {
-        "rpcs": [
-            "https://harmony-0-rpc.gateway.pokt.network",
-            "https://api.harmony.one",
-            "https://a.api.s0.t.hmny.io",
-            "https://api.s0.t.hmny.io",
-            "https://rpc.ankr.com/harmony",
-            "https://harmony-mainnet.chainstacklabs.com"
-        ]
-    },
-    "1313161554": {
-        "rpcs": [
-            "https://mainnet.aurora.dev"
-        ]
-    },
-    "4181": {
-        "rpcs": [
-            "https://rpc1.phi.network"
-        ]
-    },
-    "128": {
-        "rpcs": [
-            "https://http-mainnet-node.huobichain.com",
-            "https://http-mainnet.hecochain.com",
-            "https://pub001.hg.network/rpc",
-            "https://hecoapi.terminet.io/rpc"
-        ]
-    },
-    "256": {
-        "rpcs": [
-            "https://hecotestapi.terminet.io/rpc"
-        ]
-    },
-    "42220": {
-        "rpcs": [
-            "https://forno.celo.org",
-            "https://rpc.ankr.com/celo"
-        ]
-    },
-    "10": {
-        "rpcs": [
-            "https://mainnet.optimism.io/",
-            "https://optimism-mainnet.public.blastapi.io",
-            "https://rpc.ankr.com/optimism",
-            "https://1rpc.io/op"
-        ]
-    },
-    "1088": {
-        "rpcs": [
-            "https://andromeda.metis.io/?owner=1088"
-        ]
-    },
-    "1246": {
-        "rpcs": [
-            "https://rpc-cnx.omplatform.com"
-        ]
-    },
-    "100": {
-        "rpcs": [
-            "https://rpc.gnosischain.com",
-            "https://xdai-rpc.gateway.pokt.network",
-            "https://xdai-archive.blockscout.com",
-            "https://gnosis-mainnet.public.blastapi.io",
-            "https://rpc.ankr.com/gnosis",
-            "https://rpc.ap-southeast-1.gateway.fm/v1/gnosis/non-archival/mainnet"
-        ]
-    },
-    "100100": {
-        "rpcs": [
-            "https://rpc-chiado.gnosistestnet.com"
-        ]
-    },
-    "1231": {
-        "rpcs":[
-            "https://ultron-rpc.net"
-        ]
-    },
-    "1285": {
-        "rpcs": [
-            "https://moonriver.api.onfinality.io/rpc?apikey=673e1fae-c9c9-4c7f-a3d5-2121e8274366",
-            "https://moonriver.api.onfinality.io/public",
-            "https://moonriver.public.blastapi.io"
-        ]
-    },
-    "361": {
-        "rpcs": [
-            "https://eth-rpc-api.thetatoken.org/rpc"
-        ]
-    },
-    "42262": {
-        "rpcs": [
-            "https://emerald.oasis.dev/"
-        ]
-    },
-    "40": {
-        "rpcs": [
-            "https://mainnet.telos.net/evm",
-            "https://rpc1.eu.telos.net/evm",
-            "https://rpc1.us.telos.net/evm",
-            "https://rpc2.us.telos.net/evm",
-            "https://api.kainosbp.com/evm",
-            "https://rpc2.eu.telos.net/evm",
-            "https://evm.teloskorea.com/evm",
-            "https://rpc2.teloskorea.com/evm",
-            "https://rpc01.us.telosunlimited.io/evm",
-            "https://rpc02.us.telosunlimited.io/evm",
-            "https://rpc.telosarabia.net/evm"
-        ]
-    },
-    "32659": {
-        "rpcs": [
-            "https://mainnet.anyswap.exchange",
-            "https://mainway.freemoon.xyz/gate",
-            "https://fsn.dev/api"
-        ]
-    },
-    "1284": {
-        "rpcs": [
-            "https://rpc.api.moonbeam.network",
-            "https://moonbeam.public.blastapi.io",
-            "https://rpc.ankr.com/moonbeam",
-            "https://1rpc.io/glmr"
-        ]
-    },
-    "30": {
-        "rpcs": [
-            "https://public-node.rsk.co"
-        ]
-    },
-    "4689": {
-        "rpcs": [
-            "https://iotex-mainnet.gateway.pokt.network/v1/lb/6176f902e19001003499f492",
-            "https://rpc.ankr.com/iotex",
-            "https://babel-api.mainnet.iotex.io",
-            "https://babel-api.mainnet.iotex.one",
-            "https://pokt-api.iotex.io"
-        ]
-    },
-    "66": {
-        "rpcs": [
-            "https://exchainrpc.okex.org"
-        ]
-    },
-    "288": {
-        "rpcs": [
-            "https://mainnet.boba.network/",
-            "https://boba-mainnet.gateway.pokt.network/v1/lb/623ad21b20354900396fed7f",
-            "https://lightning-replica.boba.network/"
-        ]
-    },
-    "321": {
-        "rpcs": [
-            "https://rpc-mainnet.kcc.network/"
-        ]
-    },
-    "888": {
-        "rpcs": [
-            "https://gwan-ssl.wandevs.org:56891"
-        ]
-    },
-    "106": {
-        "rpcs": [
-            "https://evmexplorer.velas.com/rpc",
-            "https://velas-mainnet.rpcfast.com?api_key=S3X5aFCCW9MobqVatVZX93fMtWCzff0MfRj9pvjGKSiX5Nas7hz33HwwlrT5tXRM"
-        ]
-    },
-    "10000": {
-        "rpcs": [
-            "https://smartbch.fountainhead.cash/mainnet",
-            "https://smartbch.greyh.at",
-            "https://global.uat.cash",
-            "https://rpc.uatvo.com"
-        ]
-    },
-    "19": {
-        "rpcs": [
-            "https://songbird.towolabs.com/rpc"
-        ]
-    },
-    "122": {
-        "rpcs": [
-            "https://fuse-rpc.gateway.pokt.network/",
-            "https://rpc.fuse.io"
-        ]
-    },
-    "336": {
-        "rpcs": [
-            "https://rpc.shiden.astar.network:8545/",
-            "https://shiden.public.blastapi.io"
-        ]
-    },
-    "592": {
-        "rpcs": [
-            "https://rpc.astar.network:8545",
-            "https://astar.public.blastapi.io",
-            "https://evm.astar.network/",
-            "https://1rpc.io/astr"
-        ]
-    },
-    "71394": {
-        "rpcs": [
-            "https://mainnet.godwoken.io/rpc/eth-wallet"
-        ]
-    },
-    "0": {
-        "rpcs": [
-            "https://rpc.kardiachain.io/"
-        ]
-    },
-    "52": {
-        "rpcs": [
-            "https://rpc.coinex.net/",
-            "https://rpc1.coinex.net/",
-            "https://rpc2.coinex.net/",
-            "https://rpc3.coinex.net/",
-            "https://rpc4.coinex.net/"
-        ]
-    },
-    "820": {
-        "rpcs": [
-            "https://rpc.callisto.network",
-            "https://clo-geth.0xinfra.com/"
-        ]
-    },
-    "108": {
-        "rpcs": [
-            "https://mainnet-rpc.thundercore.com"
-        ]
-    },
-    "20": {
-        "rpcs": [
-            "https://api.elastos.io/esc",
-            "https://api.trinity-tech.io/esc"
-        ]
-    },
-    "82": {
-        "rpcs": [
-            "https://rpc.meter.io"
-        ]
-    },
-    "5551": {
-        "rpcs": [
-            "https://l2.nahmii.io/"
-        ]
-    },
-    "88": {
-        "rpcs": [
-            "https://rpc.tomochain.com"
-        ]
-    },
-    "246": {
-        "rpcs": [
-            "https://rpc.energyweb.org"
-        ]
-    },
-    "57": {
-        "rpcs": [
-            "https://rpc.syscoin.org",
-            "https://rpc.ankr.com/syscoin"
-        ]
-    },
-    "8": {
-        "rpcs": [
-            "https://rpc.octano.dev"
-        ]
-    },
-    "5050": {
-        "rpcs": [
-            "https://rpc.liquidchain.net/",
-            "https://rpc.xlcscan.com/"
-        ]
-    },
-    "333999": {
-        "rpcs": [
-            "https://rpc.polis.tech"
-        ]
-    },
-    "55": {
-        "rpcs": [
-            "https://rpc-1.zyx.network/",
-            "https://rpc-2.zyx.network/",
-            "https://rpc-3.zyx.network/",
-            "https://rpc-5.zyx.network/"
-        ]
-    },
-    "269": {
-        "rpcs": [
-            "https://hpbnode.com"
-        ]
-    },
-    "60": {
-        "rpcs": [
-            "https://rpc.gochain.io"
-        ]
-    },
-    "11297108109": {
-        "rpcs": [
-            "https://palm-mainnet.infura.io/v3/3a961d6501e54add9a41aa53f15de99b",
-            "https://palm-mainnet.public.blastapi.io"
-        ]
-    },
-    "7": {
-        "rpcs": [
-            "https://rpc.dome.cloud"
-        ]
-    },
-    "11": {
-        "rpcs": [
-            "https://api.metadium.com/dev"
-        ]
-    },
-    "14": {
-        "rpcs": [],
-        "rpcWorking": false
-    },
-    "15": {
-        "rpcs": [
-            "https://prenet.diode.io:8443/"
-        ]
-    },
-    "17": {
-        "rpcs": [
-            "https://rpc.thaifi.com"
-        ]
-    },
-    "22": {
-        "rpcs": [
-            "https://api.trinity-tech.io/eid",
-            "https://api.elastos.io/eid"
-        ]
-    },
-    "24": {
-        "rpcs": [
-            "https://node-mainnet.dithereum.io  "
-        ]
-    },
-    "27": {
-        "rpcs": [
-            "https://rpc.shibachain.net"
-        ],
-        "websiteUrl": "https://shibachain.net/"
-    },
-    "29": {
-        "rpcs": [
-            "https://rpc.genesisl1.org"
-        ]
-    },
-    "33": {
-        "rpcs": [],
-        "rpcWorking": false
-    },
-    "35": {
-        "rpcs": [
-            "https://rpc.tbwg.io"
-        ]
-    },
-    "38": {
-        "rpcs": [],
-        "websiteDead": true,
-        "rpcWorking": false
-    },
-    "44": {
-        "rpcs": [],
-        "rpcWorking": false
-    },
-    "50": {
-        "rpcs": [
-            "https://xdcrpc.com",
-            "https://erpc.xinfin.network",
-            "https://rpc.xinfin.network",
-            "https://rpc1.xinfin.network"
-        ]
-    },
-    "58": {
-        "rpcs": [
-            "https://dappnode1.ont.io:10339",
-            "https://dappnode2.ont.io:10339",
-            "https://dappnode3.ont.io:10339",
-            "https://dappnode4.ont.io:10339"
-        ]
-    },
-    "59": {
-        "rpcs": [
-            "https://api.eosargentina.io",
-            "https://api.metahub.cash"
-        ]
-    },
-    "61": {
-        "rpcs": [
-            "https://blockscout.com/etc/mainnet/api/eth-rpc",
-            "https://www.ethercluster.com/etc",
-            "https://etc.etcdesktop.com",
-            "https://etc.mytokenpocket.vip",
-<<<<<<< HEAD
-            "https://besu-de.etc-network.info",
-            "https://geth-de.etc-network.info",
-            "https://besu-at.etc-network.info",
-            "https://geth-at.etc-network.info"
-=======
-            "https://besu.etc-network.info",
-            "https://geth.etc-network.info",
-            "https://rpc.etcplanets.com"
->>>>>>> 1d818c56
-        ]
-    },
-    "2020": {
-        "rpcs": [
-            "https://api.roninchain.com/rpc"
-        ]
-    },
-    "64": {
-        "rpcs": [],
-        "websiteDead": true,
-        "rpcWorking": false
-    },
-    "68": {
-        "rpcs": [],
-        "rpcWorking": false
-    },
-    "74": {
-        "rpcs": [
-            "https://idchain.one/rpc/"
-        ]
-    },
-    "76": {
-        "rpcs": [],
-        "rpcWorking": false,
-        "possibleRebrand": "It is now a Polkadot chain project renamed: Acuity being built on substrate"
-    },
-    "77": {
-        "rpcs": [
-            "https://sokol.poa.network"
-        ]
-    },
-    "78": {
-        "rpcs": [
-            "https://ethnode.primusmoney.com/mainnet"
-        ]
-    },
-    "80": {
-        "rpcs": [
-            "website:https://genechain.io/en/index.html"
-        ],
-        "rpcWorking": false
-    },
-    "86": {
-        "rpcs": [
-            "https://evm.gatenode.cc"
-        ]
-    },
-    "87": {
-        "rpcs": [
-            "https://rpc.novanetwork.io:9070",
-            "https://dev.rpc.novanetwork.io/",
-            "http://dataseed-0.rpc.novanetwork.io:8545/",
-            "http://dataseed-1.rpc.novanetwork.io:8545/",
-            "http://dataseed-2.rpc.novanetwork.io:8545/",
-            "http://dataseed-3.rpc.novanetwork.io:8545/",
-            "http://dataseed-4.rpc.novanetwork.io:8545/",
-            "http://dataseed-5.rpc.novanetwork.io:8545/",
-            "http://dataseed-6.rpc.novanetwork.io:8545/",
-            "http://dataseed-f.rpc.novanetwork.io:8545/"
-        ]
-    },
-    "90": {
-        "rpcs": [
-            "https://s0.garizon.net/rpc"
-        ]
-    },
-    "91": {
-        "rpcs": [
-            "https://s1.garizon.net/rpc"
-        ]
-    },
-    "92": {
-        "rpcs": [
-            "https://s2.garizon.net/rpc"
-        ]
-    },
-    "93": {
-        "rpcs": [
-            "https://s3.garizon.net/rpc"
-        ]
-    },
-    "96": {
-        "rpcs": [
-            "https://rpc.nextsmartchain.com"
-        ]
-    },
-    "99": {
-        "rpcs": [
-            "https://core.poanetwork.dev"
-        ]
-    },
-    "101": {
-        "rpcs": [],
-        "websiteDead": true,
-        "rpcWorking": false
-    },
-    "111": {
-        "rpcs": [
-            "https://rpc.etherlite.org"
-        ]
-    },
-    "123": {
-        "rpcs": [
-            "https://rpc.fusespark.io"
-        ]
-    },
-    "124": {
-        "rpcs": [],
-        "rpcWorking": false
-    },
-    "126": {
-        "rpcs": [
-            "https://rpc.mainnet.oychain.io",
-            "https://rpc.oychain.io"
-        ]
-    },
-    "127": {
-        "rpcs": [],
-        "rpcWorking": false
-    },
-    "142": {
-        "rpcs": [
-            "https://rpc.prodax.io"
-        ]
-    },
-    "163": {
-        "rpcs": [
-            "https://node.mainnet.lightstreams.io"
-        ]
-    },
-    "186": {
-        "rpcs": [
-            "https://rpc.seelen.pro/",
-            "https://rpc.seele-n.com/"
-        ]
-    },
-    "188": {
-        "rpcs": [
-            "https://mainnet.bmcchain.com/"
-        ]
-    },
-    "199": {
-        "rpcs": [
-            "https://rpc.bittorrentchain.io/"
-        ]
-    },
-    "200": {
-        "rpcs": [
-            "https://arbitrum.xdaichain.com"
-        ]
-    },
-    "70": {
-        "rpcs": [
-            "https://http-mainnet.hoosmartchain.com"
-        ]
-    },
-    "211": {
-        "rpcs": [],
-        "websiteDead": true,
-        "rpcWorking": false
-    },
-    "222": {
-        "rpcs": [
-            "https://blockchain-api-mainnet.permission.io/rpc"
-        ]
-    },
-    "258": {
-        "rpcs": [],
-        "rpcWorking": false
-    },
-    "262": {
-        "rpcs": [
-            "https://sur.nilin.org"
-        ]
-    },
-    "333": {
-        "rpcs": [],
-        "rpcWorking": false
-    },
-    "369": {
-        "rpcs": [],
-        "rpcWorking": false
-    },
-    "385": {
-        "rpcs": [],
-        "websiteDead": true,
-        "rpcWorking": false
-    },
-    "416": {
-      "rpcs": [
-        "https://rpc.sx.technology"
-      ]
-    },
-    "499": {
-        "rpcs": [],
-        "rpcWorking": false,
-        "website": "https://rupayacoin.org/"
-    },
-    "512": {
-        "rpcs": [
-            "https://rpc.acuteangle.com"
-        ]
-    },
-    "555": {
-        "rpcs": [
-            "https://rpc.velaverse.io"
-        ]
-    },
-    "558": {
-        "rpcs": [
-            "https://rpc.tao.network"
-        ]
-    },
-    "686": {
-        "rpcs": [
-            "https://eth-rpc-karura.aca-api.network"
-        ]
-    },
-    "707": {
-        "rpcs": [],
-        "rpcWorking": false
-    },
-    "777": {
-        "rpcs": [
-            "https://node.cheapeth.org/rpc"
-        ]
-    },
-    "787": {
-        "rpcs": [],
-        "rpcWorking": false
-    },
-    "803": {
-        "rpcs": [],
-        "websiteDead": true,
-        "rpcWorking": false
-    },
-    "880": {
-        "rpcs": [
-            "https://mainnet.ambroschain.com"
-        ]
-    },
-    "977": {
-        "rpcs": [],
-        "websiteDead": true,
-        "rpcWorking": false
-    },
-    "998": {
-        "rpcs": [
-            "https://rpc.luckynetwork.org"
-        ]
-    },
-    "1010": {
-        "rpcs": [
-            "https://meta.evrice.com"
-        ]
-    },
-    "1012": {
-        "rpcs": [
-            "https://global.rpc.mainnet.newtonproject.org"
-        ]
-    },
-    "1022": {
-        "rpcs": [],
-        "websiteDead": "Possible rebrand to Clover CLV",
-        "rpcWorking": false
-    },
-    "1024": {
-        "rpcs": [
-            "https://rpc-ivy.clover.finance",
-            "https://rpc-ivy-2.clover.finance",
-            "https://rpc-ivy-3.clover.finance"
-        ]
-    },
-    "1030": {
-        "rpcs": [
-            "https://evm.confluxrpc.com"
-        ]
-    },
-    "1139": {
-        "rpcs": [
-            "https://mathchain.maiziqianbao.net/rpc"
-        ]
-    },
-    "1197": {
-        "rpcs": [],
-        "rpcWorking": false
-    },
-    "1202": {
-        "rpcs": [
-            "https://rpc.cadaut.com"
-        ]
-    },
-    "1213": {
-        "rpcs": [
-            "https://dataseed.popcateum.org"
-        ]
-    },
-    "1214": {
-        "rpcs": [],
-        "rpcWorking": false
-    },
-    "1280": {
-        "rpcs": [
-            "https://nodes.halo.land"
-        ]
-    },
-    "1287": {
-        "rpcs": [
-            "https://rpc.testnet.moonbeam.network",
-            "https://moonbase-alpha.public.blastapi.io"
-        ]
-    },
-    "1288": {
-        "rpcs": [],
-        "rpcWorking": false
-    },
-    "1618": {
-        "rpcs": [
-            "https://send.catechain.com"
-        ]
-    },
-    "1620": {
-        "rpcs": [],
-        "websiteDead": true,
-        "rpcWorking": false
-    },
-    "1657": {
-        "rpcs": [
-            "https://dataseed1.btachain.com/"
-        ]
-    },
-    "1856": {
-        "rpcs": [
-            "rpcWorking:false"
-        ],
-        "rpcWorking": false
-    },
-    "1987": {
-        "rpcs": [
-            "https://jsonrpc.egem.io/custom"
-        ]
-    },
-    "2000": {
-        "rpcs": [
-            "https://rpc.dogechain.dog",
-            "https://rpc-us.dogechain.dog",
-            "https://rpc-sg.dogechain.dog",
-            "https://rpc.dogechain.dog",
-            "https://rpc01-sg.dogechain.dog",
-            "https://rpc02-sg.dogechain.dog",
-            "https://rpc03-sg.dogechain.dog",
-            "https://dogechain.ankr.com",
-            "https://dogechain-sj.ankr.com"
-        ]
-    },
-    "2021": {
-        "rpcs": [
-            "https://mainnet2.edgewa.re/evm",
-            "https://mainnet3.edgewa.re/evm"
-        ]
-    },
-    "2025": {
-        "rpcs": [
-            "https://mainnet.rangersprotocol.com/api/jsonrpc"
-        ]
-    },
-    "2077": {
-        "rpcs": [
-            "http://rpc.qkacoin.org:8548"
-        ]
-    },
-    "2100": {
-        "rpcs": [
-            "https://api.ecoball.org/ecoball/"
-        ]
-    },
-    "2213": {
-        "rpcs": [
-            "https://seed4.evanesco.org:8546"
-        ]
-    },
-    "2222": {
-        "rpcs": [
-            "https://evm.kava.io"
-        ]
-    },
-    "2559": {
-        "rpcs": [],
-        "rpcWorking": false
-    },
-    "2612": {
-        "rpcs": [
-            "https://api.ezchain.com/ext/bc/C/rpc"
-        ]
-    },
-    "3690": {
-        "rpcs": [
-            "https://rpc1.bittexscan.info"
-        ]
-    },
-    "5197": {
-        "rpcs": [
-            "https://mainnet.eraswap.network"
-        ]
-    },
-    "5315": {
-        "rpcs": [],
-        "rpcWorking": false
-    },
-    "5869": {
-        "rpcs": [
-            "https://proxy.wegochain.io"
-        ]
-    },
-    "6626": {
-        "rpcs": [
-            "https://http-mainnet.chain.pixie.xyz"
-        ]
-    },
-    "7341": {
-        "rpcs": [
-            "https://rpc.shyft.network/"
-        ]
-    },
-    "8000": {
-        "rpcs": [
-            "https://dataseed.testnet.teleport.network"
-        ]
-    },
-    "8723": {
-        "rpcs": [
-            "https://mainnet-web3.wolot.io"
-        ]
-    },
-    "8995": {
-        "rpcs": [
-            "https://core.bloxberg.org"
-        ]
-    },
-    "9001": {
-        "rpcs": [
-            "https://eth.bd.evmos.org:8545/",
-            "https://evmos-mainnet.gateway.pokt.network/v1/lb/627586ddea1b320039c95205",
-            "https://evmos-json-rpc.stakely.io",
-            "https://jsonrpc-evmos-ia.notional.ventures",
-            "https://json-rpc.evmos.blockhunters.org",
-            "https://evmos-json-rpc.agoranodes.com",
-            "https://evmos-mainnet.public.blastapi.io",
-            "https://evmos-evm.publicnode.com"
-        ]
-    },
-    "836542336838601": {
-        "rpcs": [
-            "https://mainnet-api.skalenodes.com/v1/fit-betelgeuse"
-        ]
-    },
-    "9100": {
-        "rpcs": [
-            "rpcWorking:false"
-        ]
-    },
-    "10101": {
-        "rpcs": [
-            "https://eu.mainnet.xixoio.com"
-        ]
-    },
-    "11111": {
-        "rpcs": [
-            "https://api.trywagmi.xyz/rpc"
-        ]
-    },
-    "12052": {
-        "rpcs": [
-            "https://zerorpc.singularity.gold"
-        ]
-    },
-    "13381": {
-        "rpcs": [
-            "https://rpc.phoenixplorer.com/"
-        ]
-    },
-    "16000": {
-        "rpcs": [],
-        "websiteDead": true,
-        "rpcWorking": false
-    },
-    "19845": {
-        "rpcs": [
-            "https://seed.btcix.org/rpc"
-        ]
-    },
-    "21816": {
-        "rpcs": [
-            "https://seed.omlira.com"
-        ]
-    },
-    "24484": {
-        "rpcs": [],
-        "rpcWorking": false
-    },
-    "24734": {
-        "rpcs": [
-            "https://node1.mintme.com"
-        ]
-    },
-    "31102": {
-        "rpcs": [
-            "rpcWorking:false"
-        ]
-    },
-    "32520": {
-        "rpcs": [
-            "https://rpc.icecreamswap.com",
-            "https://rpc-bitgert-vefi.com"
-        ]
-    },
-    "39797": {
-        "rpcs": [
-            "https://nodeapi.energi.network",
-            "https://explorer.energi.network/api/eth-rpc"
-        ]
-    },
-    "42069": {
-        "rpcs": [
-            "rpcWorking:false"
-        ]
-    },
-    "43110": {
-        "rpcs": [
-            "rpcWorking:false"
-        ]
-    },
-    "45000": {
-        "rpcs": [
-            "https://rpc.autobahn.network"
-        ]
-    },
-    "47805": {
-        "rpcs": [
-            "https://rpc.rei.network"
-        ]
-    },
-    "55555": {
-        "rpcs": [
-            "https://rei-rpc.moonrhythm.io"
-        ]
-    },
-    "63000": {
-        "rpcs": [
-            "https://rpc.ecredits.com"
-        ]
-    },
-    "70000": {
-        "rpcs": [],
-        "rpcWorking": false
-    },
-    "70001": {
-        "rpcs": [
-            "https://proxy1.thinkiumrpc.net/"
-        ]
-    },
-    "70002": {
-        "rpcs": [
-            "https://proxy2.thinkiumrpc.net/"
-        ]
-    },
-    "70103": {
-        "rpcs": [
-            "https://proxy103.thinkiumrpc.net/"
-        ]
-    },
-    "99999": {
-        "rpcs": [
-            "https://rpc.uschain.network"
-        ]
-    },
-    "100000": {
-        "rpcs": [],
-        "rpcWorking": false
-    },
-    "100001": {
-        "rpcs": [
-            "http://eth-jrpc.mainnet.quarkchain.io:39000"
-        ]
-    },
-    "100002": {
-        "rpcs": [
-            "http://eth-jrpc.mainnet.quarkchain.io:39001"
-        ]
-    },
-    "100003": {
-        "rpcs": [
-            "http://eth-jrpc.mainnet.quarkchain.io:39002"
-        ]
-    },
-    "100004": {
-        "rpcs": [
-            "http://eth-jrpc.mainnet.quarkchain.io:39003"
-        ]
-    },
-    "100005": {
-        "rpcs": [
-            "http://eth-jrpc.mainnet.quarkchain.io:39004"
-        ]
-    },
-    "100006": {
-        "rpcs": [
-            "http://eth-jrpc.mainnet.quarkchain.io:39005"
-        ]
-    },
-    "100007": {
-        "rpcs": [
-            "http://eth-jrpc.mainnet.quarkchain.io:39006"
-        ]
-    },
-    "100008": {
-        "rpcs": [
-            "http://eth-jrpc.mainnet.quarkchain.io:39007"
-        ]
-    },
-    "108801": {
-        "rpcs": [
-            "rpcWorking:false"
-        ]
-    },
-    "110000": {
-        "rpcs": [
-            "rpcWorking:false"
-        ]
-    },
-    "110001": {
-        "rpcs": [
-            "http://eth-jrpc.devnet.quarkchain.io:39900"
-        ]
-    },
-    "110002": {
-        "rpcs": [
-            "http://eth-jrpc.devnet.quarkchain.io:39901"
-        ]
-    },
-    "110003": {
-        "rpcs": [
-            "http://eth-jrpc.devnet.quarkchain.io:39902"
-        ]
-    },
-    "110004": {
-        "rpcs": [
-            "http://eth-jrpc.devnet.quarkchain.io:39903"
-        ]
-    },
-    "110005": {
-        "rpcs": [
-            "http://eth-jrpc.devnet.quarkchain.io:39904"
-        ]
-    },
-    "110006": {
-        "rpcs": [
-            "http://eth-jrpc.devnet.quarkchain.io:39905"
-        ]
-    },
-    "110007": {
-        "rpcs": [
-            "http://eth-jrpc.devnet.quarkchain.io:39906"
-        ]
-    },
-    "110008": {
-        "rpcs": [
-            "http://eth-jrpc.devnet.quarkchain.io:39907"
-        ]
-    },
-    "200625": {
-        "rpcs": [
-            "https://boot2.akroma.org/"
-        ]
-    },
-    "201018": {
-        "rpcs": [
-            "https://openapi.alaya.network/rpc"
-        ]
-    },
-    "210425": {
-        "rpcs": [],
-        "rpcWorking": false
-    },
-    "246529": {
-        "rpcs": [
-            "https://rpc.sigma1.artis.network"
-        ]
-    },
-    "281121": {
-        "rpcs": [
-            "rpcWorking:false"
-        ]
-    },
-    "888888": {
-        "rpcs": [
-            "https://infragrid.v.network/ethereum/compatible"
-        ]
-    },
-    "955305": {
-        "rpcs": [
-            "https://host-76-74-28-226.contentfabric.io/eth/"
-        ]
-    },
-    "1313114": {
-        "rpcs": [
-            "https://rpc.ethoprotocol.com"
-        ]
-    },
-    "1313500": {
-        "rpcs": [
-            "https://rpc.xerom.org"
-        ]
-    },
-    "7762959": {
-        "rpcs": [],
-        "websiteDead": true,
-        "rpcWorking": false
-    },
-    "13371337": {
-        "rpcs": [],
-        "websiteDead": true,
-        "rpcWorking": false
-    },
-    "18289463": {
-        "rpcs": [],
-        "websiteDead": true,
-        "rpcWorking": false
-    },
-    "20181205": {
-        "rpcs": [
-            "https://hz.rpc.qkiscan.cn"
-        ]
-    },
-    "28945486": {
-        "rpcs": [],
-        "rpcWorking": false
-    },
-    "35855456": {
-        "rpcs": [
-            "https://node.joys.digital"
-        ]
-    },
-    "61717561": {
-        "rpcs": [
-            "https://c.onical.org"
-        ]
-    },
-    "192837465": {
-        "rpcs": [
-            "https://mainnet.gather.network"
-        ]
-    },
-    "245022926": {
-        "rpcs": [
-            "https://proxy.devnet.neonlabs.org/solana"
-        ]
-    },
-    "245022934": {
-        "rpcs": [
-            "rpcWorking:false"
-        ]
-    },
-    "311752642": {
-        "rpcs": [
-            "https://mainnet-rpc.oneledger.network"
-        ]
-    },
-    "356256156": {
-        "rpcs": [
-            "https://testnet.gather.network"
-        ]
-    },
-    "486217935": {
-        "rpcs": [
-            "https://devnet.gather.network"
-        ]
-    },
-    "1122334455": {
-        "rpcs": [],
-        "rpcWorking": false
-    },
-    "1313161556": {
-        "rpcs": [
-            "http://localhost:8545"
-        ]
-    },
-    "53935": {
-        "rpcs": [
-            "https://avax-dfk.gateway.pokt.network/v1/lb/6244818c00b9f0003ad1b619/ext/bc/q2aTwKuyzgs8pynF7UXBZCU7DejbZbZ6EUyHr3JQzYgwNPUPi/rpc"
-        ]
-    },
-    "1666600001": {
-        "rpcs": [
-            "https://s1.api.harmony.one"
-        ]
-    },
-    "1666600002": {
-        "rpcs": [
-            "https://s2.api.harmony.one"
-        ]
-    },
-    "1666600003": {
-        "rpcs": [],
-        "rpcWorking": false
-    },
-    "2021121117": {
-        "rpcs": [],
-        "rpcWorking": false,
-        "websiteDead": true
-    },
-    "3125659152": {
-        "rpcs": [],
-        "rpcWorking": false
-    },
-    "197710212030": {
-        "rpcs": [
-            "https://rpc.ntity.io"
-        ]
-    },
-    "6022140761023": {
-        "rpcs": [
-            "https://molereum.jdubedition.com"
-        ],
-        "websiteDead": true
-    },
-    "79": {
-        "rpc": [
-            "https://dataserver-us-1.zenithchain.co/",
-            "https://dataserver-asia-3.zenithchain.co/",
-            "https://dataserver-asia-4.zenithchain.co/",
-            "https://dataserver-asia-2.zenithchain.co/"
-        ]
-    },
-    "1506": {
-        "rpc": [
-            "https://mainnet.sherpax.io/rpc"
-        ]
-    },
-    "512512": {
-        "rpcs": [
-            "https://galaxy.block.caduceus.foundation"
-        ]
-    },
-    "256256": {
-        "rpcs": [
-            "https://mainnet.block.caduceus.foundation"
-        ]
-    },
-    "7777":{
-        "rpcs": [
-            "https://testnet1.rotw.games",
-            "https://testnet2.rotw.games",
-            "https://testnet3.rotw.games",
-            "https://testnet4.rotw.games",
-            "https://testnet5.rotw.games"
-        ]
-    },
-    "103090":{
-        "rpcs":[
-            "https://evm.cryptocurrencydevs.org",
-            "https://rpc.crystaleum.org"
-        ]
-    },
-    "420666":{
-        "rpcs":[
-            "https://testnet.kekchain.com"
-        ]
-    },
-    "1515": {
-        "rpcs": [
-            "https://beagle.chat/eth"
-        ]
-    },
-    "10067275":{
-        "rpcs":[
-            "https://testnet.plian.io/child_test"
-        ]
-    },
-    "16658437":{
-        "rpcs":[
-            "https://testnet.plian.io/testnet"
-        ]
-    },
-    "2099156":{
-        "rpcs":[
-            "https://mainnet.plian.io/pchain"
-        ]
-    },
-    "8007736":{
-        "rpcs":[
-            "https://mainnet.plian.io/child_0"
-        ]
-   },
-    "970":{
-        "rpcs":[
-            "https://rpc.mainnet.computecoin.com"
-       ]
-    },
-    "971":{
-        "rpcs":[
-            "https://beta-rpc.mainnet.computecoin.com"
-       ]
-    },
-    "10086": {
-        "rpcs": [
-            "http://geth.free.idcfengye.com"
-        ]
-    },
-    "5177": {
-        "rpcs": [
-            "https://mainnet-rpc.tlxscan.com"
-        ]
-    }
-}
+{
+    "1": {
+        "rpcs": [
+            "https://api.mycryptoapi.com/eth",
+            "https://rpc.flashbots.net/",
+            "https://eth-mainnet.gateway.pokt.network/v1/5f3453978e354ab992c4da79",
+            "https://cloudflare-eth.com/",
+            "https://mainnet-nethermind.blockscout.com/",
+            "https://nodes.mewapi.io/rpc/eth",
+            "https://main-rpc.linkpool.io/",
+            "https://mainnet.eth.cloud.ava.do/",
+            "https://ethereumnodelight.app.runonflux.io",
+            "https://rpc.ankr.com/eth",
+            "https://eth-rpc.gateway.pokt.network",
+            "https://main-light.eth.linkpool.io",
+            "https://eth-mainnet.public.blastapi.io",
+            "http://18.211.207.34:8545",
+            "https://eth-mainnet.nodereal.io/v1/1659dfb40aa24bbb8153a677b98064d7",
+            "https://api.bitstack.com/v1/wNFxbiJyQsSeLrX8RRCHi7NpRxrlErZk/DjShIqLishPCTB9HiMkPHXjUM9CNM9Na/ETH/mainnet",
+            "https://eth-mainnet.unifra.io/v1/d157f0245608423091f5b4b9c8e2103e",
+            "https://1rpc.io/eth",
+            "https://eth-mainnet.rpcfast.com",
+            "https://eth-mainnet.rpcfast.com?api_key=xbhWBI1Wkguk8SNMu1bvvLurPGLXmgwYeC4S6g2H7WdwFigZSmPWVZRxrskEQwIf",
+            "https://api.securerpc.com/v1"
+        ]
+    },
+    "2": {
+        "rpcs": [
+            "https://node.eggs.cool",
+            "https://node.expanse.tech"
+        ]
+    },
+    "80001": {
+        "rpcs": [
+            "https://rpc.ankr.com/polygon_mumbai",
+            "https://rpc-mumbai.maticvigil.com",
+            "https://polygontestapi.terminet.io/rpc",
+            "https://polygon-testnet.public.blastapi.io"
+        ]
+    },
+    "4": {
+        "rpcs": [
+            "https://rpc.ankr.com/eth_rinkeby",
+            "https://rinkeby.infura.io/v3/9aa3d95b3bc440fa88ea12eaa4456161"
+        ]
+    },
+    "5": {
+        "rpcs": [
+            "https://rpc.ankr.com/eth_goerli",
+            "https://goerli.infura.io/v3/9aa3d95b3bc440fa88ea12eaa4456161",
+            "https://eth-goerli.public.blastapi.io"
+        ]
+    },
+    "3": {
+        "rpcs": [
+            "https://rpc.ankr.com/eth_ropsten",
+            "https://ropsten.infura.io/v3/9aa3d95b3bc440fa88ea12eaa4456161"
+        ]
+    },
+    "4002": {
+        "rpcs": [
+            "https://rpc.ankr.com/fantom_testnet",
+            "https://rpc.testnet.fantom.network/",
+            "https://fantom-testnet.public.blastapi.io"
+        ]
+    },
+    "43113": {
+        "rpcs": [
+            "https://rpc.ankr.com/avalanche_fuji",
+            "https://rpc.ankr.com/avalanche_fuji-c",
+            "https://api.avax-test.network/ext/bc/C/rpc",
+            "https://avalanchetestapi.terminet.io/ext/bc/C/rpc",
+            "https://ava-testnet.public.blastapi.io/ext/bc/C/rpc"
+        ]
+    },
+    "11155111":{
+        "rpcs":[
+            "https://nunki.htznr.fault.dev/rpc" 
+        ]
+    },
+    "56": {
+        "rpcs": [
+            "https://bsc-dataseed.binance.org/",
+            "https://bsc-dataseed1.defibit.io/",
+            "https://bsc-dataseed1.ninicoin.io/",
+            "https://bsc-dataseed2.defibit.io/",
+            "https://bsc-dataseed3.defibit.io/",
+            "https://bsc-dataseed4.defibit.io/",
+            "https://bsc-dataseed2.ninicoin.io/",
+            "https://bsc-dataseed3.ninicoin.io/",
+            "https://bsc-dataseed4.ninicoin.io/",
+            "https://bsc-dataseed1.binance.org/",
+            "https://bsc-dataseed2.binance.org/",
+            "https://bsc-dataseed3.binance.org/",
+            "https://bsc-dataseed4.binance.org/",
+            "https://bsc-mainnet.nodereal.io/v1/64a9df0874fb4a93b9d0a3849de012d3",
+            "https://rpc.ankr.com/bsc",
+            "https://bscrpc.com",
+            "https://bsc.mytokenpocket.vip",
+            "https://binance.nodereal.io",
+            "https://rpc-bsc.bnb48.club",
+            "https://bscapi.terminet.io/rpc",
+            "https://1rpc.io/bnb",
+            "https://bsc-mainnet.rpcfast.com",
+            "https://bsc-mainnet.rpcfast.com?api_key=S3X5aFCCW9MobqVatVZX93fMtWCzff0MfRj9pvjGKSiX5Nas7hz33HwwlrT5tXRM"
+        ]
+    },
+    "97": {
+        "rpcs": [
+            "https://bsctestapi.terminet.io/rpc"
+        ]
+    },
+    "900000": {
+        "rpcs": [
+            "https://api.posichain.org",
+            "https://api.s0.posichain.org"
+        ]
+    },
+    "43114": {
+        "rpcs": [
+            "https://api.avax.network/ext/bc/C/rpc",
+            "https://rpc.ankr.com/avalanche",
+            "https://ava-mainnet.public.blastapi.io/ext/bc/C/rpc",
+            "https://avalancheapi.terminet.io/ext/bc/C/rpc",
+            "https://1rpc.io/avax/c"
+        ]
+    },
+    "250": {
+        "rpcs": [
+            "https://fantom-mainnet.gateway.pokt.network/v1/lb/62759259ea1b320039c9e7ac",
+            "https://rpc.ftm.tools/",
+            "https://rpc.ankr.com/fantom",
+            "https://rpc.fantom.network",
+            "https://rpc2.fantom.network",
+            "https://rpc3.fantom.network",
+            "https://rpcapi.fantom.network",
+            "https://fantom-mainnet.public.blastapi.io"
+        ]
+    },
+    "137": {
+        "rpcs": [
+            "https://polygon-rpc.com",
+            "https://rpc-mainnet.matic.network",
+            "https://rpc-mainnet.maticvigil.com",
+            "https://rpc-mainnet.matic.quiknode.pro",
+            "https://matic-mainnet.chainstacklabs.com",
+            "https://matic-mainnet-full-rpc.bwarelabs.com",
+            "https://matic-mainnet-archive-rpc.bwarelabs.com",
+            "https://poly-rpc.gateway.pokt.network/",
+            "https://rpc.ankr.com/polygon",
+            "https://rpc-mainnet.maticvigil.com/",
+            "https://polygon-mainnet.public.blastapi.io",
+            "https://polygonapi.terminet.io/rpc",
+            "https://1rpc.io/matic",
+            "https://polygon-mainnet.rpcfast.com",
+            "https://polygon-mainnet.rpcfast.com?api_key=eQhI7SkwYXeQJyOLWrKNvpRnW9fTNoqkX0CErPfEsZjBBtYmn2e2uLKZtQkHkZdT",
+            "https://polygon-bor.publicnode.com",
+            "https://matic.slingshot.finance"
+        ]
+    },
+    "25": {
+        "rpcs": [
+            "https://cronos-rpc.heavenswail.one/",
+            "https://evm.cronos.org",
+            "https://cronosrpc-1.xstaking.sg/",
+            "https://cronos-rpc.elk.finance/"
+        ]
+    },
+    "338": {
+        "rpcs": [
+            "https://evm-t3.cronos.org/"
+        ]
+    },
+    "42161": {
+        "rpcs": [
+            "https://arb1.arbitrum.io/rpc",
+            "https://rpc.ankr.com/arbitrum",
+            "https://1rpc.io/arb",
+            "https://arbitrum-mainnet.infura.io/v3/${INFURA_API_KEY}",
+            "https://arb-mainnet.g.alchemy.com/v2/${ALCHEMY_API_KEY}"
+        ]
+    },
+    "42170": {
+        "rpcs": [
+            "https://nova.arbitrum.io/rpc"
+        ]
+    },
+    "8217": {
+        "rpcs": [
+            "https://public-node-api.klaytnapi.com/v1/cypress",
+            "https://klaytn01.fandom.finance",
+            "https://klaytn02.fandom.finance",
+            "https://klaytn03.fandom.finance",
+            "https://klaytn04.fandom.finance",
+            "https://klaytn05.fandom.finance",
+            "https://cypress.fandom.finance/archive"
+        ]
+    },
+    "1666600000": {
+        "rpcs": [
+            "https://harmony-0-rpc.gateway.pokt.network",
+            "https://api.harmony.one",
+            "https://a.api.s0.t.hmny.io",
+            "https://api.s0.t.hmny.io",
+            "https://rpc.ankr.com/harmony",
+            "https://harmony-mainnet.chainstacklabs.com"
+        ]
+    },
+    "1313161554": {
+        "rpcs": [
+            "https://mainnet.aurora.dev"
+        ]
+    },
+    "4181": {
+        "rpcs": [
+            "https://rpc1.phi.network"
+        ]
+    },
+    "128": {
+        "rpcs": [
+            "https://http-mainnet-node.huobichain.com",
+            "https://http-mainnet.hecochain.com",
+            "https://pub001.hg.network/rpc",
+            "https://hecoapi.terminet.io/rpc"
+        ]
+    },
+    "256": {
+        "rpcs": [
+            "https://hecotestapi.terminet.io/rpc"
+        ]
+    },
+    "42220": {
+        "rpcs": [
+            "https://forno.celo.org",
+            "https://rpc.ankr.com/celo"
+        ]
+    },
+    "10": {
+        "rpcs": [
+            "https://mainnet.optimism.io/",
+            "https://optimism-mainnet.public.blastapi.io",
+            "https://rpc.ankr.com/optimism",
+            "https://1rpc.io/op"
+        ]
+    },
+    "1088": {
+        "rpcs": [
+            "https://andromeda.metis.io/?owner=1088"
+        ]
+    },
+    "1246": {
+        "rpcs": [
+            "https://rpc-cnx.omplatform.com"
+        ]
+    },
+    "100": {
+        "rpcs": [
+            "https://rpc.gnosischain.com",
+            "https://xdai-rpc.gateway.pokt.network",
+            "https://xdai-archive.blockscout.com",
+            "https://gnosis-mainnet.public.blastapi.io",
+            "https://rpc.ankr.com/gnosis",
+            "https://rpc.ap-southeast-1.gateway.fm/v1/gnosis/non-archival/mainnet"
+        ]
+    },
+    "100100": {
+        "rpcs": [
+            "https://rpc-chiado.gnosistestnet.com"
+        ]
+    },
+    "1231": {
+        "rpcs":[
+            "https://ultron-rpc.net"
+        ]
+    },
+    "1285": {
+        "rpcs": [
+            "https://moonriver.api.onfinality.io/rpc?apikey=673e1fae-c9c9-4c7f-a3d5-2121e8274366",
+            "https://moonriver.api.onfinality.io/public",
+            "https://moonriver.public.blastapi.io"
+        ]
+    },
+    "361": {
+        "rpcs": [
+            "https://eth-rpc-api.thetatoken.org/rpc"
+        ]
+    },
+    "42262": {
+        "rpcs": [
+            "https://emerald.oasis.dev/"
+        ]
+    },
+    "40": {
+        "rpcs": [
+            "https://mainnet.telos.net/evm",
+            "https://rpc1.eu.telos.net/evm",
+            "https://rpc1.us.telos.net/evm",
+            "https://rpc2.us.telos.net/evm",
+            "https://api.kainosbp.com/evm",
+            "https://rpc2.eu.telos.net/evm",
+            "https://evm.teloskorea.com/evm",
+            "https://rpc2.teloskorea.com/evm",
+            "https://rpc01.us.telosunlimited.io/evm",
+            "https://rpc02.us.telosunlimited.io/evm",
+            "https://rpc.telosarabia.net/evm"
+        ]
+    },
+    "32659": {
+        "rpcs": [
+            "https://mainnet.anyswap.exchange",
+            "https://mainway.freemoon.xyz/gate",
+            "https://fsn.dev/api"
+        ]
+    },
+    "1284": {
+        "rpcs": [
+            "https://rpc.api.moonbeam.network",
+            "https://moonbeam.public.blastapi.io",
+            "https://rpc.ankr.com/moonbeam",
+            "https://1rpc.io/glmr"
+        ]
+    },
+    "30": {
+        "rpcs": [
+            "https://public-node.rsk.co"
+        ]
+    },
+    "4689": {
+        "rpcs": [
+            "https://iotex-mainnet.gateway.pokt.network/v1/lb/6176f902e19001003499f492",
+            "https://rpc.ankr.com/iotex",
+            "https://babel-api.mainnet.iotex.io",
+            "https://babel-api.mainnet.iotex.one",
+            "https://pokt-api.iotex.io"
+        ]
+    },
+    "66": {
+        "rpcs": [
+            "https://exchainrpc.okex.org"
+        ]
+    },
+    "288": {
+        "rpcs": [
+            "https://mainnet.boba.network/",
+            "https://boba-mainnet.gateway.pokt.network/v1/lb/623ad21b20354900396fed7f",
+            "https://lightning-replica.boba.network/"
+        ]
+    },
+    "321": {
+        "rpcs": [
+            "https://rpc-mainnet.kcc.network/"
+        ]
+    },
+    "888": {
+        "rpcs": [
+            "https://gwan-ssl.wandevs.org:56891"
+        ]
+    },
+    "106": {
+        "rpcs": [
+            "https://evmexplorer.velas.com/rpc",
+            "https://velas-mainnet.rpcfast.com?api_key=S3X5aFCCW9MobqVatVZX93fMtWCzff0MfRj9pvjGKSiX5Nas7hz33HwwlrT5tXRM"
+        ]
+    },
+    "10000": {
+        "rpcs": [
+            "https://smartbch.fountainhead.cash/mainnet",
+            "https://smartbch.greyh.at",
+            "https://global.uat.cash",
+            "https://rpc.uatvo.com"
+        ]
+    },
+    "19": {
+        "rpcs": [
+            "https://songbird.towolabs.com/rpc"
+        ]
+    },
+    "122": {
+        "rpcs": [
+            "https://fuse-rpc.gateway.pokt.network/",
+            "https://rpc.fuse.io"
+        ]
+    },
+    "336": {
+        "rpcs": [
+            "https://rpc.shiden.astar.network:8545/",
+            "https://shiden.public.blastapi.io"
+        ]
+    },
+    "592": {
+        "rpcs": [
+            "https://rpc.astar.network:8545",
+            "https://astar.public.blastapi.io",
+            "https://evm.astar.network/",
+            "https://1rpc.io/astr"
+        ]
+    },
+    "71394": {
+        "rpcs": [
+            "https://mainnet.godwoken.io/rpc/eth-wallet"
+        ]
+    },
+    "0": {
+        "rpcs": [
+            "https://rpc.kardiachain.io/"
+        ]
+    },
+    "52": {
+        "rpcs": [
+            "https://rpc.coinex.net/",
+            "https://rpc1.coinex.net/",
+            "https://rpc2.coinex.net/",
+            "https://rpc3.coinex.net/",
+            "https://rpc4.coinex.net/"
+        ]
+    },
+    "820": {
+        "rpcs": [
+            "https://rpc.callisto.network",
+            "https://clo-geth.0xinfra.com/"
+        ]
+    },
+    "108": {
+        "rpcs": [
+            "https://mainnet-rpc.thundercore.com"
+        ]
+    },
+    "20": {
+        "rpcs": [
+            "https://api.elastos.io/esc",
+            "https://api.trinity-tech.io/esc"
+        ]
+    },
+    "82": {
+        "rpcs": [
+            "https://rpc.meter.io"
+        ]
+    },
+    "5551": {
+        "rpcs": [
+            "https://l2.nahmii.io/"
+        ]
+    },
+    "88": {
+        "rpcs": [
+            "https://rpc.tomochain.com"
+        ]
+    },
+    "246": {
+        "rpcs": [
+            "https://rpc.energyweb.org"
+        ]
+    },
+    "57": {
+        "rpcs": [
+            "https://rpc.syscoin.org",
+            "https://rpc.ankr.com/syscoin"
+        ]
+    },
+    "8": {
+        "rpcs": [
+            "https://rpc.octano.dev"
+        ]
+    },
+    "5050": {
+        "rpcs": [
+            "https://rpc.liquidchain.net/",
+            "https://rpc.xlcscan.com/"
+        ]
+    },
+    "333999": {
+        "rpcs": [
+            "https://rpc.polis.tech"
+        ]
+    },
+    "55": {
+        "rpcs": [
+            "https://rpc-1.zyx.network/",
+            "https://rpc-2.zyx.network/",
+            "https://rpc-3.zyx.network/",
+            "https://rpc-5.zyx.network/"
+        ]
+    },
+    "269": {
+        "rpcs": [
+            "https://hpbnode.com"
+        ]
+    },
+    "60": {
+        "rpcs": [
+            "https://rpc.gochain.io"
+        ]
+    },
+    "11297108109": {
+        "rpcs": [
+            "https://palm-mainnet.infura.io/v3/3a961d6501e54add9a41aa53f15de99b",
+            "https://palm-mainnet.public.blastapi.io"
+        ]
+    },
+    "7": {
+        "rpcs": [
+            "https://rpc.dome.cloud"
+        ]
+    },
+    "11": {
+        "rpcs": [
+            "https://api.metadium.com/dev"
+        ]
+    },
+    "14": {
+        "rpcs": [],
+        "rpcWorking": false
+    },
+    "15": {
+        "rpcs": [
+            "https://prenet.diode.io:8443/"
+        ]
+    },
+    "17": {
+        "rpcs": [
+            "https://rpc.thaifi.com"
+        ]
+    },
+    "22": {
+        "rpcs": [
+            "https://api.trinity-tech.io/eid",
+            "https://api.elastos.io/eid"
+        ]
+    },
+    "24": {
+        "rpcs": [
+            "https://node-mainnet.dithereum.io  "
+        ]
+    },
+    "27": {
+        "rpcs": [
+            "https://rpc.shibachain.net"
+        ],
+        "websiteUrl": "https://shibachain.net/"
+    },
+    "29": {
+        "rpcs": [
+            "https://rpc.genesisl1.org"
+        ]
+    },
+    "33": {
+        "rpcs": [],
+        "rpcWorking": false
+    },
+    "35": {
+        "rpcs": [
+            "https://rpc.tbwg.io"
+        ]
+    },
+    "38": {
+        "rpcs": [],
+        "websiteDead": true,
+        "rpcWorking": false
+    },
+    "44": {
+        "rpcs": [],
+        "rpcWorking": false
+    },
+    "50": {
+        "rpcs": [
+            "https://xdcrpc.com",
+            "https://erpc.xinfin.network",
+            "https://rpc.xinfin.network",
+            "https://rpc1.xinfin.network"
+        ]
+    },
+    "58": {
+        "rpcs": [
+            "https://dappnode1.ont.io:10339",
+            "https://dappnode2.ont.io:10339",
+            "https://dappnode3.ont.io:10339",
+            "https://dappnode4.ont.io:10339"
+        ]
+    },
+    "59": {
+        "rpcs": [
+            "https://api.eosargentina.io",
+            "https://api.metahub.cash"
+        ]
+    },
+    "61": {
+        "rpcs": [
+            "https://blockscout.com/etc/mainnet/api/eth-rpc",
+            "https://www.ethercluster.com/etc",
+            "https://etc.etcdesktop.com",
+            "https://etc.mytokenpocket.vip",
+            "https://besu-de.etc-network.info",
+            "https://geth-de.etc-network.info",
+            "https://besu-at.etc-network.info",
+            "https://geth-at.etc-network.info"
+            "https://rpc.etcplanets.com"
+        ]
+    },
+    "2020": {
+        "rpcs": [
+            "https://api.roninchain.com/rpc"
+        ]
+    },
+    "64": {
+        "rpcs": [],
+        "websiteDead": true,
+        "rpcWorking": false
+    },
+    "68": {
+        "rpcs": [],
+        "rpcWorking": false
+    },
+    "74": {
+        "rpcs": [
+            "https://idchain.one/rpc/"
+        ]
+    },
+    "76": {
+        "rpcs": [],
+        "rpcWorking": false,
+        "possibleRebrand": "It is now a Polkadot chain project renamed: Acuity being built on substrate"
+    },
+    "77": {
+        "rpcs": [
+            "https://sokol.poa.network"
+        ]
+    },
+    "78": {
+        "rpcs": [
+            "https://ethnode.primusmoney.com/mainnet"
+        ]
+    },
+    "80": {
+        "rpcs": [
+            "website:https://genechain.io/en/index.html"
+        ],
+        "rpcWorking": false
+    },
+    "86": {
+        "rpcs": [
+            "https://evm.gatenode.cc"
+        ]
+    },
+    "87": {
+        "rpcs": [
+            "https://rpc.novanetwork.io:9070",
+            "https://dev.rpc.novanetwork.io/",
+            "http://dataseed-0.rpc.novanetwork.io:8545/",
+            "http://dataseed-1.rpc.novanetwork.io:8545/",
+            "http://dataseed-2.rpc.novanetwork.io:8545/",
+            "http://dataseed-3.rpc.novanetwork.io:8545/",
+            "http://dataseed-4.rpc.novanetwork.io:8545/",
+            "http://dataseed-5.rpc.novanetwork.io:8545/",
+            "http://dataseed-6.rpc.novanetwork.io:8545/",
+            "http://dataseed-f.rpc.novanetwork.io:8545/"
+        ]
+    },
+    "90": {
+        "rpcs": [
+            "https://s0.garizon.net/rpc"
+        ]
+    },
+    "91": {
+        "rpcs": [
+            "https://s1.garizon.net/rpc"
+        ]
+    },
+    "92": {
+        "rpcs": [
+            "https://s2.garizon.net/rpc"
+        ]
+    },
+    "93": {
+        "rpcs": [
+            "https://s3.garizon.net/rpc"
+        ]
+    },
+    "96": {
+        "rpcs": [
+            "https://rpc.nextsmartchain.com"
+        ]
+    },
+    "99": {
+        "rpcs": [
+            "https://core.poanetwork.dev"
+        ]
+    },
+    "101": {
+        "rpcs": [],
+        "websiteDead": true,
+        "rpcWorking": false
+    },
+    "111": {
+        "rpcs": [
+            "https://rpc.etherlite.org"
+        ]
+    },
+    "123": {
+        "rpcs": [
+            "https://rpc.fusespark.io"
+        ]
+    },
+    "124": {
+        "rpcs": [],
+        "rpcWorking": false
+    },
+    "126": {
+        "rpcs": [
+            "https://rpc.mainnet.oychain.io",
+            "https://rpc.oychain.io"
+        ]
+    },
+    "127": {
+        "rpcs": [],
+        "rpcWorking": false
+    },
+    "142": {
+        "rpcs": [
+            "https://rpc.prodax.io"
+        ]
+    },
+    "163": {
+        "rpcs": [
+            "https://node.mainnet.lightstreams.io"
+        ]
+    },
+    "186": {
+        "rpcs": [
+            "https://rpc.seelen.pro/",
+            "https://rpc.seele-n.com/"
+        ]
+    },
+    "188": {
+        "rpcs": [
+            "https://mainnet.bmcchain.com/"
+        ]
+    },
+    "199": {
+        "rpcs": [
+            "https://rpc.bittorrentchain.io/"
+        ]
+    },
+    "200": {
+        "rpcs": [
+            "https://arbitrum.xdaichain.com"
+        ]
+    },
+    "70": {
+        "rpcs": [
+            "https://http-mainnet.hoosmartchain.com"
+        ]
+    },
+    "211": {
+        "rpcs": [],
+        "websiteDead": true,
+        "rpcWorking": false
+    },
+    "222": {
+        "rpcs": [
+            "https://blockchain-api-mainnet.permission.io/rpc"
+        ]
+    },
+    "258": {
+        "rpcs": [],
+        "rpcWorking": false
+    },
+    "262": {
+        "rpcs": [
+            "https://sur.nilin.org"
+        ]
+    },
+    "333": {
+        "rpcs": [],
+        "rpcWorking": false
+    },
+    "369": {
+        "rpcs": [],
+        "rpcWorking": false
+    },
+    "385": {
+        "rpcs": [],
+        "websiteDead": true,
+        "rpcWorking": false
+    },
+    "416": {
+      "rpcs": [
+        "https://rpc.sx.technology"
+      ]
+    },
+    "499": {
+        "rpcs": [],
+        "rpcWorking": false,
+        "website": "https://rupayacoin.org/"
+    },
+    "512": {
+        "rpcs": [
+            "https://rpc.acuteangle.com"
+        ]
+    },
+    "555": {
+        "rpcs": [
+            "https://rpc.velaverse.io"
+        ]
+    },
+    "558": {
+        "rpcs": [
+            "https://rpc.tao.network"
+        ]
+    },
+    "686": {
+        "rpcs": [
+            "https://eth-rpc-karura.aca-api.network"
+        ]
+    },
+    "707": {
+        "rpcs": [],
+        "rpcWorking": false
+    },
+    "777": {
+        "rpcs": [
+            "https://node.cheapeth.org/rpc"
+        ]
+    },
+    "787": {
+        "rpcs": [],
+        "rpcWorking": false
+    },
+    "803": {
+        "rpcs": [],
+        "websiteDead": true,
+        "rpcWorking": false
+    },
+    "880": {
+        "rpcs": [
+            "https://mainnet.ambroschain.com"
+        ]
+    },
+    "977": {
+        "rpcs": [],
+        "websiteDead": true,
+        "rpcWorking": false
+    },
+    "998": {
+        "rpcs": [
+            "https://rpc.luckynetwork.org"
+        ]
+    },
+    "1010": {
+        "rpcs": [
+            "https://meta.evrice.com"
+        ]
+    },
+    "1012": {
+        "rpcs": [
+            "https://global.rpc.mainnet.newtonproject.org"
+        ]
+    },
+    "1022": {
+        "rpcs": [],
+        "websiteDead": "Possible rebrand to Clover CLV",
+        "rpcWorking": false
+    },
+    "1024": {
+        "rpcs": [
+            "https://rpc-ivy.clover.finance",
+            "https://rpc-ivy-2.clover.finance",
+            "https://rpc-ivy-3.clover.finance"
+        ]
+    },
+    "1030": {
+        "rpcs": [
+            "https://evm.confluxrpc.com"
+        ]
+    },
+    "1139": {
+        "rpcs": [
+            "https://mathchain.maiziqianbao.net/rpc"
+        ]
+    },
+    "1197": {
+        "rpcs": [],
+        "rpcWorking": false
+    },
+    "1202": {
+        "rpcs": [
+            "https://rpc.cadaut.com"
+        ]
+    },
+    "1213": {
+        "rpcs": [
+            "https://dataseed.popcateum.org"
+        ]
+    },
+    "1214": {
+        "rpcs": [],
+        "rpcWorking": false
+    },
+    "1280": {
+        "rpcs": [
+            "https://nodes.halo.land"
+        ]
+    },
+    "1287": {
+        "rpcs": [
+            "https://rpc.testnet.moonbeam.network",
+            "https://moonbase-alpha.public.blastapi.io"
+        ]
+    },
+    "1288": {
+        "rpcs": [],
+        "rpcWorking": false
+    },
+    "1618": {
+        "rpcs": [
+            "https://send.catechain.com"
+        ]
+    },
+    "1620": {
+        "rpcs": [],
+        "websiteDead": true,
+        "rpcWorking": false
+    },
+    "1657": {
+        "rpcs": [
+            "https://dataseed1.btachain.com/"
+        ]
+    },
+    "1856": {
+        "rpcs": [
+            "rpcWorking:false"
+        ],
+        "rpcWorking": false
+    },
+    "1987": {
+        "rpcs": [
+            "https://jsonrpc.egem.io/custom"
+        ]
+    },
+    "2000": {
+        "rpcs": [
+            "https://rpc.dogechain.dog",
+            "https://rpc-us.dogechain.dog",
+            "https://rpc-sg.dogechain.dog",
+            "https://rpc.dogechain.dog",
+            "https://rpc01-sg.dogechain.dog",
+            "https://rpc02-sg.dogechain.dog",
+            "https://rpc03-sg.dogechain.dog",
+            "https://dogechain.ankr.com",
+            "https://dogechain-sj.ankr.com"
+        ]
+    },
+    "2021": {
+        "rpcs": [
+            "https://mainnet2.edgewa.re/evm",
+            "https://mainnet3.edgewa.re/evm"
+        ]
+    },
+    "2025": {
+        "rpcs": [
+            "https://mainnet.rangersprotocol.com/api/jsonrpc"
+        ]
+    },
+    "2077": {
+        "rpcs": [
+            "http://rpc.qkacoin.org:8548"
+        ]
+    },
+    "2100": {
+        "rpcs": [
+            "https://api.ecoball.org/ecoball/"
+        ]
+    },
+    "2213": {
+        "rpcs": [
+            "https://seed4.evanesco.org:8546"
+        ]
+    },
+    "2222": {
+        "rpcs": [
+            "https://evm.kava.io"
+        ]
+    },
+    "2559": {
+        "rpcs": [],
+        "rpcWorking": false
+    },
+    "2612": {
+        "rpcs": [
+            "https://api.ezchain.com/ext/bc/C/rpc"
+        ]
+    },
+    "3690": {
+        "rpcs": [
+            "https://rpc1.bittexscan.info"
+        ]
+    },
+    "5197": {
+        "rpcs": [
+            "https://mainnet.eraswap.network"
+        ]
+    },
+    "5315": {
+        "rpcs": [],
+        "rpcWorking": false
+    },
+    "5869": {
+        "rpcs": [
+            "https://proxy.wegochain.io"
+        ]
+    },
+    "6626": {
+        "rpcs": [
+            "https://http-mainnet.chain.pixie.xyz"
+        ]
+    },
+    "7341": {
+        "rpcs": [
+            "https://rpc.shyft.network/"
+        ]
+    },
+    "8000": {
+        "rpcs": [
+            "https://dataseed.testnet.teleport.network"
+        ]
+    },
+    "8723": {
+        "rpcs": [
+            "https://mainnet-web3.wolot.io"
+        ]
+    },
+    "8995": {
+        "rpcs": [
+            "https://core.bloxberg.org"
+        ]
+    },
+    "9001": {
+        "rpcs": [
+            "https://eth.bd.evmos.org:8545/",
+            "https://evmos-mainnet.gateway.pokt.network/v1/lb/627586ddea1b320039c95205",
+            "https://evmos-json-rpc.stakely.io",
+            "https://jsonrpc-evmos-ia.notional.ventures",
+            "https://json-rpc.evmos.blockhunters.org",
+            "https://evmos-json-rpc.agoranodes.com",
+            "https://evmos-mainnet.public.blastapi.io",
+            "https://evmos-evm.publicnode.com"
+        ]
+    },
+    "836542336838601": {
+        "rpcs": [
+            "https://mainnet-api.skalenodes.com/v1/fit-betelgeuse"
+        ]
+    },
+    "9100": {
+        "rpcs": [
+            "rpcWorking:false"
+        ]
+    },
+    "10101": {
+        "rpcs": [
+            "https://eu.mainnet.xixoio.com"
+        ]
+    },
+    "11111": {
+        "rpcs": [
+            "https://api.trywagmi.xyz/rpc"
+        ]
+    },
+    "12052": {
+        "rpcs": [
+            "https://zerorpc.singularity.gold"
+        ]
+    },
+    "13381": {
+        "rpcs": [
+            "https://rpc.phoenixplorer.com/"
+        ]
+    },
+    "16000": {
+        "rpcs": [],
+        "websiteDead": true,
+        "rpcWorking": false
+    },
+    "19845": {
+        "rpcs": [
+            "https://seed.btcix.org/rpc"
+        ]
+    },
+    "21816": {
+        "rpcs": [
+            "https://seed.omlira.com"
+        ]
+    },
+    "24484": {
+        "rpcs": [],
+        "rpcWorking": false
+    },
+    "24734": {
+        "rpcs": [
+            "https://node1.mintme.com"
+        ]
+    },
+    "31102": {
+        "rpcs": [
+            "rpcWorking:false"
+        ]
+    },
+    "32520": {
+        "rpcs": [
+            "https://rpc.icecreamswap.com",
+            "https://rpc-bitgert-vefi.com"
+        ]
+    },
+    "39797": {
+        "rpcs": [
+            "https://nodeapi.energi.network",
+            "https://explorer.energi.network/api/eth-rpc"
+        ]
+    },
+    "42069": {
+        "rpcs": [
+            "rpcWorking:false"
+        ]
+    },
+    "43110": {
+        "rpcs": [
+            "rpcWorking:false"
+        ]
+    },
+    "45000": {
+        "rpcs": [
+            "https://rpc.autobahn.network"
+        ]
+    },
+    "47805": {
+        "rpcs": [
+            "https://rpc.rei.network"
+        ]
+    },
+    "55555": {
+        "rpcs": [
+            "https://rei-rpc.moonrhythm.io"
+        ]
+    },
+    "63000": {
+        "rpcs": [
+            "https://rpc.ecredits.com"
+        ]
+    },
+    "70000": {
+        "rpcs": [],
+        "rpcWorking": false
+    },
+    "70001": {
+        "rpcs": [
+            "https://proxy1.thinkiumrpc.net/"
+        ]
+    },
+    "70002": {
+        "rpcs": [
+            "https://proxy2.thinkiumrpc.net/"
+        ]
+    },
+    "70103": {
+        "rpcs": [
+            "https://proxy103.thinkiumrpc.net/"
+        ]
+    },
+    "99999": {
+        "rpcs": [
+            "https://rpc.uschain.network"
+        ]
+    },
+    "100000": {
+        "rpcs": [],
+        "rpcWorking": false
+    },
+    "100001": {
+        "rpcs": [
+            "http://eth-jrpc.mainnet.quarkchain.io:39000"
+        ]
+    },
+    "100002": {
+        "rpcs": [
+            "http://eth-jrpc.mainnet.quarkchain.io:39001"
+        ]
+    },
+    "100003": {
+        "rpcs": [
+            "http://eth-jrpc.mainnet.quarkchain.io:39002"
+        ]
+    },
+    "100004": {
+        "rpcs": [
+            "http://eth-jrpc.mainnet.quarkchain.io:39003"
+        ]
+    },
+    "100005": {
+        "rpcs": [
+            "http://eth-jrpc.mainnet.quarkchain.io:39004"
+        ]
+    },
+    "100006": {
+        "rpcs": [
+            "http://eth-jrpc.mainnet.quarkchain.io:39005"
+        ]
+    },
+    "100007": {
+        "rpcs": [
+            "http://eth-jrpc.mainnet.quarkchain.io:39006"
+        ]
+    },
+    "100008": {
+        "rpcs": [
+            "http://eth-jrpc.mainnet.quarkchain.io:39007"
+        ]
+    },
+    "108801": {
+        "rpcs": [
+            "rpcWorking:false"
+        ]
+    },
+    "110000": {
+        "rpcs": [
+            "rpcWorking:false"
+        ]
+    },
+    "110001": {
+        "rpcs": [
+            "http://eth-jrpc.devnet.quarkchain.io:39900"
+        ]
+    },
+    "110002": {
+        "rpcs": [
+            "http://eth-jrpc.devnet.quarkchain.io:39901"
+        ]
+    },
+    "110003": {
+        "rpcs": [
+            "http://eth-jrpc.devnet.quarkchain.io:39902"
+        ]
+    },
+    "110004": {
+        "rpcs": [
+            "http://eth-jrpc.devnet.quarkchain.io:39903"
+        ]
+    },
+    "110005": {
+        "rpcs": [
+            "http://eth-jrpc.devnet.quarkchain.io:39904"
+        ]
+    },
+    "110006": {
+        "rpcs": [
+            "http://eth-jrpc.devnet.quarkchain.io:39905"
+        ]
+    },
+    "110007": {
+        "rpcs": [
+            "http://eth-jrpc.devnet.quarkchain.io:39906"
+        ]
+    },
+    "110008": {
+        "rpcs": [
+            "http://eth-jrpc.devnet.quarkchain.io:39907"
+        ]
+    },
+    "200625": {
+        "rpcs": [
+            "https://boot2.akroma.org/"
+        ]
+    },
+    "201018": {
+        "rpcs": [
+            "https://openapi.alaya.network/rpc"
+        ]
+    },
+    "210425": {
+        "rpcs": [],
+        "rpcWorking": false
+    },
+    "246529": {
+        "rpcs": [
+            "https://rpc.sigma1.artis.network"
+        ]
+    },
+    "281121": {
+        "rpcs": [
+            "rpcWorking:false"
+        ]
+    },
+    "888888": {
+        "rpcs": [
+            "https://infragrid.v.network/ethereum/compatible"
+        ]
+    },
+    "955305": {
+        "rpcs": [
+            "https://host-76-74-28-226.contentfabric.io/eth/"
+        ]
+    },
+    "1313114": {
+        "rpcs": [
+            "https://rpc.ethoprotocol.com"
+        ]
+    },
+    "1313500": {
+        "rpcs": [
+            "https://rpc.xerom.org"
+        ]
+    },
+    "7762959": {
+        "rpcs": [],
+        "websiteDead": true,
+        "rpcWorking": false
+    },
+    "13371337": {
+        "rpcs": [],
+        "websiteDead": true,
+        "rpcWorking": false
+    },
+    "18289463": {
+        "rpcs": [],
+        "websiteDead": true,
+        "rpcWorking": false
+    },
+    "20181205": {
+        "rpcs": [
+            "https://hz.rpc.qkiscan.cn"
+        ]
+    },
+    "28945486": {
+        "rpcs": [],
+        "rpcWorking": false
+    },
+    "35855456": {
+        "rpcs": [
+            "https://node.joys.digital"
+        ]
+    },
+    "61717561": {
+        "rpcs": [
+            "https://c.onical.org"
+        ]
+    },
+    "192837465": {
+        "rpcs": [
+            "https://mainnet.gather.network"
+        ]
+    },
+    "245022926": {
+        "rpcs": [
+            "https://proxy.devnet.neonlabs.org/solana"
+        ]
+    },
+    "245022934": {
+        "rpcs": [
+            "rpcWorking:false"
+        ]
+    },
+    "311752642": {
+        "rpcs": [
+            "https://mainnet-rpc.oneledger.network"
+        ]
+    },
+    "356256156": {
+        "rpcs": [
+            "https://testnet.gather.network"
+        ]
+    },
+    "486217935": {
+        "rpcs": [
+            "https://devnet.gather.network"
+        ]
+    },
+    "1122334455": {
+        "rpcs": [],
+        "rpcWorking": false
+    },
+    "1313161556": {
+        "rpcs": [
+            "http://localhost:8545"
+        ]
+    },
+    "53935": {
+        "rpcs": [
+            "https://avax-dfk.gateway.pokt.network/v1/lb/6244818c00b9f0003ad1b619/ext/bc/q2aTwKuyzgs8pynF7UXBZCU7DejbZbZ6EUyHr3JQzYgwNPUPi/rpc"
+        ]
+    },
+    "1666600001": {
+        "rpcs": [
+            "https://s1.api.harmony.one"
+        ]
+    },
+    "1666600002": {
+        "rpcs": [
+            "https://s2.api.harmony.one"
+        ]
+    },
+    "1666600003": {
+        "rpcs": [],
+        "rpcWorking": false
+    },
+    "2021121117": {
+        "rpcs": [],
+        "rpcWorking": false,
+        "websiteDead": true
+    },
+    "3125659152": {
+        "rpcs": [],
+        "rpcWorking": false
+    },
+    "197710212030": {
+        "rpcs": [
+            "https://rpc.ntity.io"
+        ]
+    },
+    "6022140761023": {
+        "rpcs": [
+            "https://molereum.jdubedition.com"
+        ],
+        "websiteDead": true
+    },
+    "79": {
+        "rpc": [
+            "https://dataserver-us-1.zenithchain.co/",
+            "https://dataserver-asia-3.zenithchain.co/",
+            "https://dataserver-asia-4.zenithchain.co/",
+            "https://dataserver-asia-2.zenithchain.co/"
+        ]
+    },
+    "1506": {
+        "rpc": [
+            "https://mainnet.sherpax.io/rpc"
+        ]
+    },
+    "512512": {
+        "rpcs": [
+            "https://galaxy.block.caduceus.foundation"
+        ]
+    },
+    "256256": {
+        "rpcs": [
+            "https://mainnet.block.caduceus.foundation"
+        ]
+    },
+    "7777":{
+        "rpcs": [
+            "https://testnet1.rotw.games",
+            "https://testnet2.rotw.games",
+            "https://testnet3.rotw.games",
+            "https://testnet4.rotw.games",
+            "https://testnet5.rotw.games"
+        ]
+    },
+    "103090":{
+        "rpcs":[
+            "https://evm.cryptocurrencydevs.org",
+            "https://rpc.crystaleum.org"
+        ]
+    },
+    "420666":{
+        "rpcs":[
+            "https://testnet.kekchain.com"
+        ]
+    },
+    "1515": {
+        "rpcs": [
+            "https://beagle.chat/eth"
+        ]
+    },
+    "10067275":{
+        "rpcs":[
+            "https://testnet.plian.io/child_test"
+        ]
+    },
+    "16658437":{
+        "rpcs":[
+            "https://testnet.plian.io/testnet"
+        ]
+    },
+    "2099156":{
+        "rpcs":[
+            "https://mainnet.plian.io/pchain"
+        ]
+    },
+    "8007736":{
+        "rpcs":[
+            "https://mainnet.plian.io/child_0"
+        ]
+   },
+    "970":{
+        "rpcs":[
+            "https://rpc.mainnet.computecoin.com"
+       ]
+    },
+    "971":{
+        "rpcs":[
+            "https://beta-rpc.mainnet.computecoin.com"
+       ]
+    },
+    "10086": {
+        "rpcs": [
+            "http://geth.free.idcfengye.com"
+        ]
+    },
+    "5177": {
+        "rpcs": [
+            "https://mainnet-rpc.tlxscan.com"
+        ]
+    }
+}