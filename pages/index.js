import React, { useMemo, useState } from "react";
import Head from "next/head";
import { useRouter } from "next/router";
import styles from "../styles/Home.module.css";
<<<<<<< HEAD
import { withTheme, createTheme, ThemeProvider } from "@material-ui/core/styles";
=======
import { withTheme, createTheme, ThemeProvider, withStyles } from "@material-ui/core/styles";
>>>>>>> ea313b47
import { Typography, Button, TextField, InputAdornment, Paper } from "@material-ui/core";
import Chain from "../components/chain";
import Header from "../components/header";
import SearchIcon from "@material-ui/icons/Search";
import AddIcon from "@material-ui/icons/Add";
import classes from "./index.module.css";
import { chainIds } from "../components/chains";
<<<<<<< HEAD

import SearchIcon from "@material-ui/icons/Search";
import AppsIcon from "@material-ui/icons/Apps";
import ListIcon from "@material-ui/icons/List";
import AddIcon from "@material-ui/icons/Add";
import useSWR from "swr";

import classes from "./index.module.css";

const searchTheme = createMuiTheme({
=======
import Switch from "@material-ui/core/Switch";

const searchTheme = createTheme({
>>>>>>> ea313b47
  palette: {
    type: "light",
    primary: {
      main: "#2F80ED",
    },
  },
  shape: {
    borderRadius: "10px",
  },
  typography: {
    fontFamily: [
      "Inter",
      "Arial",
      "-apple-system",
      "BlinkMacSystemFont",
      '"Segoe UI"',
      "Roboto",
      '"Helvetica Neue"',
      "sans-serif",
      '"Apple Color Emoji"',
      '"Segoe UI Emoji"',
      '"Segoe UI Symbol"',
    ].join(","),
    body1: {
      fontSize: "12px",
    },
  },
  overrides: {
    MuiPaper: {
      elevation1: {
        "box-shadow": "0px 7px 7px #0000000A;",
        "-webkit-box-shadow": "0px 7px 7px #0000000A;",
        "-moz-box-shadow": "0px 7px 7px #0000000A;",
      },
    },
    MuiInputBase: {
      input: {
        fontSize: "14px",
      },
    },
    MuiOutlinedInput: {
      input: {
        padding: "12.5px 14px",
      },
      notchedOutline: {
        borderColor: "#FFF",
      },
    },
  },
});

const fetcher = (...args) => fetch(...args).then((res) => res.json());

<<<<<<< HEAD
function Home({ changeTheme, theme }) {
  const { data, error } = useSWR("https://chainid.network/chains.json", fetcher);

  const [layout, setLayout] = useState("grid");
  const [search, setSearch] = useState("");
  const [hideMultichain, setHideMultichain] = useState("1");
  const router = useRouter();
  if (router.query.search) {
    setSearch(router.query.search);
    delete router.query.search;
  }

  const onSearchChanged = (event) => {
    setSearch(event.target.value);
  };

  const handleLayoutChanged = (event, newVal) => {
    if (newVal !== null) {
      setLayout(newVal);
      localStorage.setItem("yearn.finance-invest-layout", newVal ? newVal : "");
    }
  };
=======
export async function getStaticProps({ params }) {
  const chains = await fetcher("https://chainid.network/chains.json");
  const chainTvls = await fetcher("https://api.llama.fi/chains");

  function populateChain(chain) {
    const chainSlug = chainIds[chain.chainId];
    if (chainSlug !== undefined) {
      const defiChain = chainTvls.find((c) => c.name.toLowerCase() === chainSlug);
      return defiChain === undefined
        ? chain
        : {
            ...chain,
            tvl: defiChain.tvl,
            chainSlug,
          };
    }
    return chain;
  }

  const sortedChains = chains
    .filter((c) => c.name !== "420coin") // same chainId as ronin
    .map(populateChain)
    .sort((a, b) => {
      return (b.tvl ?? 0) - (a.tvl ?? 0);
    });

  return {
    props: {
      sortedChains,
    },
    revalidate: 3600,
  };
}

function Home({ changeTheme, theme, sortedChains }) {
  const data = sortedChains;

  const [search, setSearch] = useState("");
  const [testnets, setTestnets] = useState(false);
  const router = useRouter();
  if (router.query.search) {
    setSearch(router.query.search);
    delete router.query.search;
  }
>>>>>>> ea313b47

  const onSearchChanged = (event) => {
    setSearch(event.target.value);
  };

  const addNetwork = () => {
    window.open("https://github.com/ethereum-lists/chains", "_blank");
  };

<<<<<<< HEAD
  const closeMultichain = (perma) => {
    setHideMultichain("1");
    localStorage.setItem("chainlist.org-hideMultichain", perma ? "1" : "0");
  };

  useEffect(() => {
    const multi = localStorage.getItem("chainlist.org-hideMultichain");
    if (multi) {
      setHideMultichain(multi);
    } else {
      setHideMultichain("0");
    }
  }, []);
=======
  const chains = useMemo(() => {
    if (!testnets) {
      return data.filter((item) => {
        const testnet =
          item.name?.toLowerCase().includes("test") ||
          item.title?.toLowerCase().includes("test") ||
          item.network?.toLowerCase().includes("test");
        return !testnet;
      });
    } else return data;
  }, [testnets]);

  const toggleTestnets = () => {
    setTestnets(!testnets);
  };
>>>>>>> ea313b47

  return (
    <div className={styles.container}>
      <Head>
        <title>Chainlist</title>
        <link rel="icon" href="/favicon.ico" />
      </Head>

      <main className={styles.main}>
        <div className={theme.palette.type === "dark" ? classes.containerDark : classes.container}>
          <div className={classes.copyContainer}>
            <div className={classes.copyCentered}>
              <Typography variant="h1" className={classes.chainListSpacing}>
                <span className={classes.helpingUnderline}>Chainlist</span>
              </Typography>
              <Typography variant="h2" className={classes.helpingParagraph}>
                Helping users connect to EVM powered networks
              </Typography>
              <Typography className={classes.subTitle}>
                Chainlist is a list of EVM networks. Users can use the information to connect their wallets and Web3
                middleware providers to the appropriate Chain ID and Network ID to connect to the correct chain.
              </Typography>
              <Button
                size="large"
                color="primary"
                variant="contained"
                className={classes.addNetworkButton}
                onClick={addNetwork}
                endIcon={<AddIcon />}
              >
                <Typography className={classes.buttonLabel}>Add Your Network</Typography>
              </Button>
              <div className={classes.socials}>
                <a
                  className={`${classes.socialButton}`}
<<<<<<< HEAD
                  href="https://github.com/antonnell/networklist-org.git"
=======
                  href="https://github.com/DefiLlama/chainlist"
>>>>>>> ea313b47
                  target="_blank"
                  rel="noopener noreferrer"
                >
                  <svg version="1.1" width="24" height="24" viewBox="0 0 24 24">
                    <path
                      fill={"#2F80ED"}
                      d="M12,2A10,10 0 0,0 2,12C2,16.42 4.87,20.17 8.84,21.5C9.34,21.58 9.5,21.27 9.5,21C9.5,20.77 9.5,20.14 9.5,19.31C6.73,19.91 6.14,17.97 6.14,17.97C5.68,16.81 5.03,16.5 5.03,16.5C4.12,15.88 5.1,15.9 5.1,15.9C6.1,15.97 6.63,16.93 6.63,16.93C7.5,18.45 8.97,18 9.54,17.76C9.63,17.11 9.89,16.67 10.17,16.42C7.95,16.17 5.62,15.31 5.62,11.5C5.62,10.39 6,9.5 6.65,8.79C6.55,8.54 6.2,7.5 6.75,6.15C6.75,6.15 7.59,5.88 9.5,7.17C10.29,6.95 11.15,6.84 12,6.84C12.85,6.84 13.71,6.95 14.5,7.17C16.41,5.88 17.25,6.15 17.25,6.15C17.8,7.5 17.45,8.54 17.35,8.79C18,9.5 18.38,10.39 18.38,11.5C18.38,15.32 16.04,16.16 13.81,16.41C14.17,16.72 14.5,17.33 14.5,18.26C14.5,19.6 14.5,20.68 14.5,21C14.5,21.27 14.66,21.59 15.17,21.5C19.14,20.16 22,16.42 22,12A10,10 0 0,0 12,2Z"
                    />
                  </svg>
                  <Typography variant="body1" className={classes.sourceCode}>
                    View Source Code
                  </Typography>
                </a>
                <Typography variant="subtitle1" className={classes.version}>
                  Version 1.0.7
                </Typography>
              </div>
            </div>
          </div>
          <div className={theme.palette.type === "dark" ? classes.listContainerDark : classes.listContainer}>
            <div className={theme.palette.type === "dark" ? classes.headerContainerDark : classes.headerContainer}>
              <div className={classes.filterRow}>
                <ThemeProvider theme={searchTheme}>
                  <Paper className={classes.searchPaper}>
                    <TextField
                      fullWidth
                      className={classes.searchContainer}
                      variant="outlined"
                      placeholder="ETH, Fantom, ..."
                      value={search}
                      onChange={onSearchChanged}
                      InputProps={{
                        endAdornment: (
                          <InputAdornment position="end">
                            <SearchIcon fontSize="small" />
                          </InputAdornment>
                        ),
                        startAdornment: (
                          <InputAdornment position="start">
                            <Typography className={classes.searchInputAdnornment}>Search Networks</Typography>
                          </InputAdornment>
                        ),
                      }}
                    />
                  </Paper>
                </ThemeProvider>
              </div>
<<<<<<< HEAD
              <Header changeTheme={changeTheme} />
            </div>
            <div className={classes.cardsContainer}>
              {hideMultichain === "0" && <MultiChain closeMultichain={closeMultichain} />}
              {data &&
                data
                  .filter((chain) => {
                    if (search === "") {
                      return true;
                    } else {
                      //filter
                      return (
                        chain.chain.toLowerCase().includes(search.toLowerCase()) ||
                        chain.chainId.toString().toLowerCase().includes(search.toLowerCase()) ||
                        chain.name.toLowerCase().includes(search.toLowerCase()) ||
                        (chain.nativeCurrency ? chain.nativeCurrency.symbol : "")
                          .toLowerCase()
                          .includes(search.toLowerCase())
                      );
                    }
                  })
                  .map((chain, idx) => {
                    return <Chain chain={chain} key={idx} />;
                  })}
=======
              <Header changeTheme={changeTheme} testnets={testnets} toggleTestnets={toggleTestnets} />
            </div>
            <div className={classes.cardsContainer}>
              {(search === ""
                ? chains
                : chains.filter((chain) => {
                    //filter
                    return (
                      chain.chain.toLowerCase().includes(search.toLowerCase()) ||
                      chain.chainId.toString().toLowerCase().includes(search.toLowerCase()) ||
                      chain.name.toLowerCase().includes(search.toLowerCase()) ||
                      (chain.nativeCurrency ? chain.nativeCurrency.symbol : "")
                        .toLowerCase()
                        .includes(search.toLowerCase())
                    );
                  })
              ).map((chain, idx) => {
                return <Chain chain={chain} key={idx} />;
              })}
>>>>>>> ea313b47
            </div>
          </div>
        </div>
      </main>
    </div>
  );
}

<<<<<<< HEAD
export default withTheme(Home);

// export const getStaticProps  = async () => {
//
//   try {
//     const chainsResponse = await fetch('https://chainid.network/chains.json')
//     const chainsJson = await chainsResponse.json()
//
//     return {
//       props: {
//         chains: chainsJson
//       },
//       revalidate: 60,
//     }
//   } catch (ex) {
//     return {
//       props: {
//         chains: []
//       }
//     }
//   }
//
// }
=======
export default withTheme(Home);
>>>>>>> ea313b47
<|MERGE_RESOLUTION|>--- conflicted
+++ resolved
@@ -2,11 +2,7 @@
 import Head from "next/head";
 import { useRouter } from "next/router";
 import styles from "../styles/Home.module.css";
-<<<<<<< HEAD
-import { withTheme, createTheme, ThemeProvider } from "@material-ui/core/styles";
-=======
 import { withTheme, createTheme, ThemeProvider, withStyles } from "@material-ui/core/styles";
->>>>>>> ea313b47
 import { Typography, Button, TextField, InputAdornment, Paper } from "@material-ui/core";
 import Chain from "../components/chain";
 import Header from "../components/header";
@@ -14,22 +10,9 @@
 import AddIcon from "@material-ui/icons/Add";
 import classes from "./index.module.css";
 import { chainIds } from "../components/chains";
-<<<<<<< HEAD
-
-import SearchIcon from "@material-ui/icons/Search";
-import AppsIcon from "@material-ui/icons/Apps";
-import ListIcon from "@material-ui/icons/List";
-import AddIcon from "@material-ui/icons/Add";
-import useSWR from "swr";
-
-import classes from "./index.module.css";
-
-const searchTheme = createMuiTheme({
-=======
 import Switch from "@material-ui/core/Switch";
 
 const searchTheme = createTheme({
->>>>>>> ea313b47
   palette: {
     type: "light",
     primary: {
@@ -83,30 +66,6 @@
 
 const fetcher = (...args) => fetch(...args).then((res) => res.json());
 
-<<<<<<< HEAD
-function Home({ changeTheme, theme }) {
-  const { data, error } = useSWR("https://chainid.network/chains.json", fetcher);
-
-  const [layout, setLayout] = useState("grid");
-  const [search, setSearch] = useState("");
-  const [hideMultichain, setHideMultichain] = useState("1");
-  const router = useRouter();
-  if (router.query.search) {
-    setSearch(router.query.search);
-    delete router.query.search;
-  }
-
-  const onSearchChanged = (event) => {
-    setSearch(event.target.value);
-  };
-
-  const handleLayoutChanged = (event, newVal) => {
-    if (newVal !== null) {
-      setLayout(newVal);
-      localStorage.setItem("yearn.finance-invest-layout", newVal ? newVal : "");
-    }
-  };
-=======
 export async function getStaticProps({ params }) {
   const chains = await fetcher("https://chainid.network/chains.json");
   const chainTvls = await fetcher("https://api.llama.fi/chains");
@@ -151,7 +110,6 @@
     setSearch(router.query.search);
     delete router.query.search;
   }
->>>>>>> ea313b47
 
   const onSearchChanged = (event) => {
     setSearch(event.target.value);
@@ -161,21 +119,6 @@
     window.open("https://github.com/ethereum-lists/chains", "_blank");
   };
 
-<<<<<<< HEAD
-  const closeMultichain = (perma) => {
-    setHideMultichain("1");
-    localStorage.setItem("chainlist.org-hideMultichain", perma ? "1" : "0");
-  };
-
-  useEffect(() => {
-    const multi = localStorage.getItem("chainlist.org-hideMultichain");
-    if (multi) {
-      setHideMultichain(multi);
-    } else {
-      setHideMultichain("0");
-    }
-  }, []);
-=======
   const chains = useMemo(() => {
     if (!testnets) {
       return data.filter((item) => {
@@ -191,7 +134,6 @@
   const toggleTestnets = () => {
     setTestnets(!testnets);
   };
->>>>>>> ea313b47
 
   return (
     <div className={styles.container}>
@@ -227,11 +169,7 @@
               <div className={classes.socials}>
                 <a
                   className={`${classes.socialButton}`}
-<<<<<<< HEAD
-                  href="https://github.com/antonnell/networklist-org.git"
-=======
                   href="https://github.com/DefiLlama/chainlist"
->>>>>>> ea313b47
                   target="_blank"
                   rel="noopener noreferrer"
                 >
@@ -279,32 +217,6 @@
                   </Paper>
                 </ThemeProvider>
               </div>
-<<<<<<< HEAD
-              <Header changeTheme={changeTheme} />
-            </div>
-            <div className={classes.cardsContainer}>
-              {hideMultichain === "0" && <MultiChain closeMultichain={closeMultichain} />}
-              {data &&
-                data
-                  .filter((chain) => {
-                    if (search === "") {
-                      return true;
-                    } else {
-                      //filter
-                      return (
-                        chain.chain.toLowerCase().includes(search.toLowerCase()) ||
-                        chain.chainId.toString().toLowerCase().includes(search.toLowerCase()) ||
-                        chain.name.toLowerCase().includes(search.toLowerCase()) ||
-                        (chain.nativeCurrency ? chain.nativeCurrency.symbol : "")
-                          .toLowerCase()
-                          .includes(search.toLowerCase())
-                      );
-                    }
-                  })
-                  .map((chain, idx) => {
-                    return <Chain chain={chain} key={idx} />;
-                  })}
-=======
               <Header changeTheme={changeTheme} testnets={testnets} toggleTestnets={toggleTestnets} />
             </div>
             <div className={classes.cardsContainer}>
@@ -324,7 +236,6 @@
               ).map((chain, idx) => {
                 return <Chain chain={chain} key={idx} />;
               })}
->>>>>>> ea313b47
             </div>
           </div>
         </div>
@@ -333,30 +244,4 @@
   );
 }
 
-<<<<<<< HEAD
-export default withTheme(Home);
-
-// export const getStaticProps  = async () => {
-//
-//   try {
-//     const chainsResponse = await fetch('https://chainid.network/chains.json')
-//     const chainsJson = await chainsResponse.json()
-//
-//     return {
-//       props: {
-//         chains: chainsJson
-//       },
-//       revalidate: 60,
-//     }
-//   } catch (ex) {
-//     return {
-//       props: {
-//         chains: []
-//       }
-//     }
-//   }
-//
-// }
-=======
-export default withTheme(Home);
->>>>>>> ea313b47
+export default withTheme(Home);